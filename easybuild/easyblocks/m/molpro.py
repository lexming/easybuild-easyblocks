--- conflicted
+++ resolved
@@ -1,9 +1,5 @@
 ##
-<<<<<<< HEAD
-# Copyright 2015-2023 Ghent University
-=======
 # Copyright 2015-2025 Ghent University
->>>>>>> 3469151c
 #
 # This file is part of EasyBuild,
 # originally created by the HPC team of Ghent University (http://ugent.be/hpc/en),
