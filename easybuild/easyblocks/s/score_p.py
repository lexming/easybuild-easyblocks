##
# Copyright 2013 Ghent University
#
# This file is part of EasyBuild,
# originally created by the HPC team of Ghent University (http://ugent.be/hpc/en),
# with support of Ghent University (http://ugent.be/hpc),
# the Flemish Supercomputer Centre (VSC) (https://vscentrum.be/nl/en),
# the Hercules foundation (http://www.herculesstichting.be/in_English)
# and the Department of Economy, Science and Innovation (EWI) (http://www.ewi-vlaanderen.be/en).
#
# http://github.com/hpcugent/easybuild
#
# EasyBuild is free software: you can redistribute it and/or modify
# it under the terms of the GNU General Public License as published by
# the Free Software Foundation v2.
#
# EasyBuild is distributed in the hope that it will be useful,
# but WITHOUT ANY WARRANTY; without even the implied warranty of
# MERCHANTABILITY or FITNESS FOR A PARTICULAR PURPOSE.  See the
# GNU General Public License for more details.
#
# You should have received a copy of the GNU General Public License
# along with EasyBuild.  If not, see <http://www.gnu.org/licenses/>.
##
"""
EasyBuild support for software using the Score-P configuration style, implemented as an easyblock

@author: Kenneth Hoste (Ghent University)
@author: Bernd Mohr (Juelich Supercomputing Centre)
@author: Markus Geimer (Juelich Supercomputing Centre)
"""
import os

import easybuild.tools.toolchain as toolchain
from easybuild.easyblocks.generic.configuremake import ConfigureMake
from easybuild.tools.build_log import EasyBuildError
from easybuild.tools.modules import get_software_root, get_software_libdir


class EB_Score_minus_P(ConfigureMake):
    """Support for building and installing software using the Score-P configuration style."""

    def configure_step(self, *args, **kwargs):
        """Configure Score-P build, set configure options for compiler, MPI and dependencies."""
        # compiler and MPI suite should always be specified -- MUCH quicker and SAVER than autodetect
        # --with-nocross-compiler-suite=(gcc|ibm|intel|pgi|studio)
        # --with-mpi=(bullxmpi|hp|ibmpoe|intel|intel2|intelpoe|lam|mpibull2|mpich|mpich2|mpich3|openmpi|
        #             platform|scali|sgimpt|sun)
        comp_opts = {
            toolchain.GCC: 'gcc',
            toolchain.INTELCOMP: 'intel',
        }
        comp_fam = self.toolchain.comp_family()
        if comp_fam in comp_opts:
            self.cfg.update('configopts', "--with-nocross-compiler-suite=%s" % comp_opts[comp_fam])
        else:
            raise EasyBuildError("Compiler family %s not supported yet (only: %s)",
                                 comp_fam, ', '.join(comp_opts.keys()))

        mpi_opts = {
            toolchain.INTELMPI: 'intel2',  # intel: Intel MPI v1.x (ancient); intelpoe: IBM POE MPI for Intel platforms
            toolchain.OPENMPI: 'openmpi',
            toolchain.MPICH: 'mpich3',  # In EB terms, MPICH means MPICH 3.x; MPICH 1.x is ancient and unsupported
            toolchain.MPICH2: 'mpich2',
        }
        mpi_fam = self.toolchain.mpi_family()
<<<<<<< HEAD
        if mpi_fam is not None:
            if mpi_fam in mpi_opts:
                self.cfg.update('configopts', "--with-mpi=%s" % mpi_opts[mpi_fam])
            else:
                self.log.error("MPI family %s not supported yet (only: %s)" % (mpi_fam, ', '.join(mpi_opts.keys())))
=======
        if mpi_fam in mpi_opts:
            self.cfg.update('configopts', "--with-mpi=%s" % mpi_opts[mpi_fam])
        else:
            raise EasyBuildError("MPI family %s not supported yet (only: %s)", mpi_fam, ', '.join(mpi_opts.keys()))
>>>>>>> 60d8288f

        # auto-detection for dependencies mostly works fine, but hard specify paths anyway to have full control
        deps = {
            'binutils': ['--with-libbfd=%%s/%s' % get_software_libdir('binutils', fs=['libbfd.a'])],
            'Cube': ['--with-cube=%s/bin'],
            'CUDA': ['--with-libcudart=%s'],
            'OTF2': ['--with-otf2=%s/bin'],
            'OPARI2': ['--with-opari2=%s/bin'],
            'PAPI': ['--with-papi-header=%s/include', '--with-papi-lib=%%s/%s' % get_software_libdir('PAPI')],
            'PDT': ['--with-pdt=%s/bin'],
            'Qt': ['--with-qt=%s'],
        }
        for (dep_name, dep_opts) in deps.items():
            dep_root = get_software_root(dep_name)
            if dep_root:
                for dep_opt in dep_opts:
                    self.cfg.update('configopts', dep_opt % dep_root)

        super(EB_Score_minus_P, self).configure_step(*args, **kwargs)<|MERGE_RESOLUTION|>--- conflicted
+++ resolved
@@ -64,18 +64,11 @@
             toolchain.MPICH2: 'mpich2',
         }
         mpi_fam = self.toolchain.mpi_family()
-<<<<<<< HEAD
         if mpi_fam is not None:
             if mpi_fam in mpi_opts:
                 self.cfg.update('configopts', "--with-mpi=%s" % mpi_opts[mpi_fam])
             else:
                 self.log.error("MPI family %s not supported yet (only: %s)" % (mpi_fam, ', '.join(mpi_opts.keys())))
-=======
-        if mpi_fam in mpi_opts:
-            self.cfg.update('configopts', "--with-mpi=%s" % mpi_opts[mpi_fam])
-        else:
-            raise EasyBuildError("MPI family %s not supported yet (only: %s)", mpi_fam, ', '.join(mpi_opts.keys()))
->>>>>>> 60d8288f
 
         # auto-detection for dependencies mostly works fine, but hard specify paths anyway to have full control
         deps = {
