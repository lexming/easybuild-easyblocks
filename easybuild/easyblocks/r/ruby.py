--- conflicted
+++ resolved
@@ -40,17 +40,11 @@
     
     def prepare_for_extensions(self):
         """Sets default class and filter for gems"""
-<<<<<<< HEAD
-
-        self.cfg['exts_defaultclass'] = "RubyGem"
+        self.cfg['exts_defaultclass'] = 'RubyGem'
         self.cfg['exts_filter'] = EXTS_FILTER_GEMS
 
     def configure_step(self):
         """Updates configure options for the Ruby base install"""
 
         self.cfg.update('configopts', "--disable-install-doc --enable-shared")
-        super(EB_Ruby, self).configure_step()
-=======
-        self.cfg['exts_defaultclass'] = 'RubyGem'
-        self.cfg['exts_filter'] = EXTS_FILTER_GEMS
->>>>>>> 09a201ec
+        super(EB_Ruby, self).configure_step()