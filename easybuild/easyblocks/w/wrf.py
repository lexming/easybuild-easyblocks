--- conflicted
+++ resolved
@@ -32,10 +32,7 @@
 from easybuild.framework.application import Application
 from easybuild.tools.filetools import patch_perl_script_autoflush, run_cmd, run_cmd_qa
 from easybuild.easyblocks.n.netcdf import set_netcdf_env_vars, get_netcdf_module_set_cmds
-<<<<<<< HEAD
-=======
-
->>>>>>> 984a2191
+
 
 class WRF(Application):
     """Support for building/installing WRF."""
@@ -159,12 +156,7 @@
         # rewrite optimization options if desired
         if self.getcfg('rewriteopts'):
 
-<<<<<<< HEAD
-            ## replace default -O3 option in configure.wrf with CFLAGS/FFLAGS from environment
-=======
             # replace default -O3 option in configure.wrf with CFLAGS/FFLAGS from environment
-
->>>>>>> 984a2191
             self.log.info("Rewriting optimization options in %s" % cfgfile)
 
             # set extra flags for Intel compilers
