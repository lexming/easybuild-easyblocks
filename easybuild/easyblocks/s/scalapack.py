##
# Copyright 2009-2012 Stijn De Weirdt
# Copyright 2010 Dries Verdegem
# Copyright 2010-2012 Kenneth Hoste
# Copyright 2011 Pieter De Baets
# Copyright 2011-2012 Jens Timmerman
#
# This file is part of EasyBuild,
# originally created by the HPC team of the University of Ghent (http://ugent.be/hpc).
#
# http://github.com/hpcugent/easybuild
#
# EasyBuild is free software: you can redistribute it and/or modify
# it under the terms of the GNU General Public License as published by
# the Free Software Foundation v2.
#
# EasyBuild is distributed in the hope that it will be useful,
# but WITHOUT ANY WARRANTY; without even the implied warranty of
# MERCHANTABILITY or FITNESS FOR A PARTICULAR PURPOSE.  See the
# GNU General Public License for more details.
#
# You should have received a copy of the GNU General Public License
# along with EasyBuild.  If not, see <http://www.gnu.org/licenses/>.
##
"""
EasyBuild support for building and installing ScaLAPACK, implemented as an easyblock
"""

import os
import shutil
from distutils.version import LooseVersion

import easybuild.tools.toolkit as toolkit
from easybuild.easyblocks.b.blacs import det_interface
from easybuild.easyblocks.l.lapack import get_blas_lib
from easybuild.framework.application import Application
from easybuild.tools.modules import get_software_root


class ScaLAPACK(Application):
    """
    Support for building and installing ScaLAPACK, both versions 1.x and 2.x
    """

    def configure(self):
        """Configure ScaLAPACK build by copying SLmake.inc.example to SLmake.inc and checking dependencies."""

        src = os.path.join(self.getcfg('startfrom'), 'SLmake.inc.example')
        dest = os.path.join(self.getcfg('startfrom'), 'SLmake.inc')

        if not os.path.isfile(src):
            self.log.error("Can't fin source file %s" % src)

        if os.path.exists(dest):
            self.log.error("Destination file %s exists" % dest)

        try:
            shutil.copy(src, dest)
        except OSError, err:
            self.log.error("Symlinking %s to % failed: %s"%(src, dest, err))

        self.loosever = LooseVersion(self.version())

        # make sure required dependencies are available
        deps = ["LAPACK"]
        # BLACS is only a dependency for ScaLAPACK versions prior to v2.0.0
        if self.loosever < LooseVersion("2.0.0"):
            deps.append("BLACS")
        for dep in deps:
            if not get_software_root(dep):
                self.log.error("Dependency %s not available/loaded." % dep)

    def make(self):
        """Build ScaLAPACK using make after setting make options."""

        # MPI compiler commands
        if os.getenv('MPICC') and os.getenv('MPIF77') and os.getenv('MPIF90'):
            mpicc = os.getenv('MPICC')
            mpif77 = os.getenv('MPIF77')
            mpif90 = os.getenv('MPIF90')
        elif self.toolkit().mpi_type() in [toolkit.OPENMPI, toolkit.MVAPICH2]:
            mpicc = 'mpicc'
            mpif77 = 'mpif77'
            mpif90 = 'mpif90'
        else:
            self.log.error("Don't know which compiler commands to use.")

        # set BLAS and LAPACK libs
        extra_makeopts = [
                          'BLASLIB="%s -lpthread"' % get_blas_lib(self.log), 
                          'LAPACKLIB=%s/lib/liblapack.a' % get_software_root('LAPACK')
                         ]

        # build procedure changed in v2.0.0
        if self.loosever < LooseVersion("2.0.0"):

            blacs = get_software_root('BLACS')

            # determine interface
            interface = det_interface(self.log, os.path.join(blacs, 'bin'))

            # set build and BLACS dir correctly
            extra_makeopts.append('home=%s BLACSdir=%s' % (self.getcfg('startfrom'), blacs))

            # set BLACS libs correctly
            for (var, lib) in [
                               ('BLACSFINIT', "F77init"),
                               ('BLACSCINIT', "Cinit"),
                               ('BLACSLIB', "")
                              ]:
                extra_makeopts.append('%s=%s/lib/libblacs%s.a' % (var, blacs, lib))

            # set compilers and options
            noopt = ''
            if self.toolkit().opts['noopt']:
                noopt += " -O0"
            if self.toolkit().opts['pic']:
                noopt += " -fPIC"
<<<<<<< HEAD
            extra_makeopts += 'F77="%s"' %  mpif77
            extra_makeopts += ' CC="%s"' % mpicc
            extra_makeopts += ' NOOPT="%s"' % noopt
            extra_makeopts += ' CCFLAGS="-O3" '
=======
            extra_makeopts += [
                               'F77="%s"' % mpif77,
                               'CC="%s"' % mpicc,
                               'NOOPT="%s"' % noopt,
                               'CCFLAGS="-O3"'
                              ]
>>>>>>> b950913e

            # set interface
            extra_makeopts.append("CDEFS='-D%s -DNO_IEEE $(USEMPI)'" % interface)

        else:

            # determine interface
            if self.toolkit().mpi_type() in [toolkit.OPENMPI, toolkit.MVAPICH2]:
                interface = 'Add_'
            else:
                self.log.error("Don't know which interface to pick for the MPI library being used.")

            # set compilers and options
            extra_makeopts += [
                               'FC="%s"' % mpif90, 
                               'CC="%s"' % mpicc
                              ]

            # set interface
            extra_makeopts.append('CDEFS="-D%s"' % interface)

        # update make opts, and make
        self.updatecfg('makeopts', ' '.join(extra_makeopts))

        Application.make(self)

    def make_install(self):
        """Install by copying files to install dir."""

        src = os.path.join(self.getcfg('startfrom'), 'libscalapack.a')
        dest = os.path.join(self.installdir, 'lib')

        try:
            os.makedirs(dest)
            shutil.copy2(src,dest)
        except OSError, err:
            self.log.error("Copying %s to installation dir %s failed: %s" % (src, dest, err))

    def sanitycheck(self):
        """Custom sanity check for ScaLAPACK."""

        if not self.getcfg('sanityCheckPaths'):
            self.setcfg('sanityCheckPaths',{
                                            'files': ["lib/libscalapack.a"],
                                            'dirs': []
                                           })

            self.log.info("Customized sanity check paths: %s" % self.getcfg('sanityCheckPaths'))

        Application.sanitycheck(self)<|MERGE_RESOLUTION|>--- conflicted
+++ resolved
@@ -116,19 +116,12 @@
                 noopt += " -O0"
             if self.toolkit().opts['pic']:
                 noopt += " -fPIC"
-<<<<<<< HEAD
-            extra_makeopts += 'F77="%s"' %  mpif77
-            extra_makeopts += ' CC="%s"' % mpicc
-            extra_makeopts += ' NOOPT="%s"' % noopt
-            extra_makeopts += ' CCFLAGS="-O3" '
-=======
             extra_makeopts += [
                                'F77="%s"' % mpif77,
                                'CC="%s"' % mpicc,
                                'NOOPT="%s"' % noopt,
                                'CCFLAGS="-O3"'
                               ]
->>>>>>> b950913e
 
             # set interface
             extra_makeopts.append("CDEFS='-D%s -DNO_IEEE $(USEMPI)'" % interface)
