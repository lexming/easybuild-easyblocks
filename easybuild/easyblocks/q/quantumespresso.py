--- conflicted
+++ resolved
@@ -284,13 +284,9 @@
             if LooseVersion("6.0") <= LooseVersion(self.version) <= LooseVersion("6.4"):
                 i_mpi_cc = os.getenv('I_MPI_CC', '')
                 if i_mpi_cc == 'icx':
-<<<<<<< HEAD
-                    env.setvar('I_MPI_CC', 'icc') # Needed cor clib/qmmm_aux.c using <math.h> implicitly
-=======
                     env.setvar('I_MPI_CC', 'icc')  # Needed as clib/qmmm_aux.c using <math.h> implicitly
         elif comp_fam == toolchain.GCC:
             pass
->>>>>>> 25eea486
 
     def configure_step(self):
         """Custom configuration procedure for Quantum ESPRESSO."""
