--- conflicted
+++ resolved
@@ -159,199 +159,6 @@
 
         Configure procedure is much more concise for older versions (< v3).
         """
-<<<<<<< HEAD
-        if LooseVersion(self.version) >= LooseVersion("3"):
-            # make the install dir first if we are doing a download install, then keep it for the rest of the way
-            deps = self.cfg["download_deps"] + self.cfg["download_deps_static"] + self.cfg["download_deps_shared"]
-            if deps:
-                self.log.info("Creating the installation directory before the configure.")
-                self.make_installdir()
-                self.cfg["keeppreviousinstall"] = True
-                for dep in set(deps):
-                    self.cfg.update('configopts', '--download-%s=1' % dep)
-                for dep in self.cfg["download_deps_static"]:
-                    self.cfg.update('configopts', '--download-%s-shared=0' % dep)
-                for dep in self.cfg["download_deps_shared"]:
-                    self.cfg.update('configopts', '--download-%s-shared=1' % dep)
-
-            # compilers
-            self.cfg.update('configopts', '--with-cc="%s"' % os.getenv('CC'))
-            self.cfg.update('configopts', '--with-cxx="%s" --with-c++-support' % os.getenv('CXX'))
-            self.cfg.update('configopts', '--with-fc="%s"' % os.getenv('F90'))
-
-            # compiler flags
-            # Don't build with MPI c++ bindings as this leads to a hard dependency
-            # on libmpi and libmpi_cxx even for C code and non-MPI code
-            cxxflags = os.getenv('CXXFLAGS') + ' ' + NO_MPI_CXX_EXT_FLAGS
-            if LooseVersion(self.version) >= LooseVersion("3.5"):
-                self.cfg.update('configopts', '--CFLAGS="%s"' % os.getenv('CFLAGS'))
-                self.cfg.update('configopts', '--CXXFLAGS="%s"' % cxxflags)
-                self.cfg.update('configopts', '--FFLAGS="%s"' % os.getenv('F90FLAGS'))
-            else:
-                self.cfg.update('configopts', '--with-cflags="%s"' % os.getenv('CFLAGS'))
-                self.cfg.update('configopts', '--with-cxxflags="%s"' % cxxflags)
-                self.cfg.update('configopts', '--with-fcflags="%s"' % os.getenv('F90FLAGS'))
-
-            if not self.toolchain.comp_family() == toolchain.GCC:  # @UndefinedVariable
-                self.cfg.update('configopts', '--with-gnu-compilers=0')
-
-            # MPI
-            if self.toolchain.options.get('usempi', None):
-                self.cfg.update('configopts', '--with-mpi=1')
-
-            # build options
-            self.cfg.update('configopts', f'--with-build-step-np={self.cfg.parallel}')
-            self.cfg.update('configopts', '--with-shared-libraries=%d' % self.cfg['shared_libs'])
-            self.cfg.update('configopts', '--with-debugging=%d' % self.toolchain.options['debug'])
-            self.cfg.update('configopts', '--with-pic=%d' % self.toolchain.options['pic'])
-            self.cfg.update('configopts', '--with-x=0 --with-windows-graphics=0')
-
-            # PAPI support
-            if self.cfg['with_papi']:
-                papi_inc = self.cfg['papi_inc']
-                papi_inc_file = os.path.join(papi_inc, "papi.h")
-                papi_lib = self.cfg['papi_lib']
-                if os.path.isfile(papi_inc_file) and os.path.isfile(papi_lib):
-                    self.cfg.update('configopts', '--with-papi=1')
-                    self.cfg.update('configopts', '--with-papi-include=%s' % papi_inc)
-                    self.cfg.update('configopts', '--with-papi-lib=%s' % papi_lib)
-                else:
-                    raise EasyBuildError("PAPI header (%s) and/or lib (%s) not found, can not enable PAPI support?",
-                                         papi_inc_file, papi_lib)
-
-            # Python extensions_step
-            if self.with_python:
-
-                # enable numpy support, but only if numpy is available
-                res = run_shell_cmd("python -c 'import numpy'", fail_on_error=False)
-                if res.exit_code == 0:
-                    self.cfg.update('configopts', '--with-numpy=1')
-
-                # enable mpi4py support, but only if mpi4py is available
-                res = run_shell_cmd("python -c 'import mpi4py'", fail_on_error=False)
-                if res.exit_code == 0:
-                    with_mpi4py_opt = '--with-mpi4py'
-                    if self.cfg['shared_libs'] and with_mpi4py_opt not in self.cfg['configopts']:
-                        self.cfg.update('configopts', '%s=1' % with_mpi4py_opt)
-
-            # FFTW, ScaLAPACK (and BLACS for older PETSc versions)
-            deps = ["FFTW", "ScaLAPACK"]
-            if LooseVersion(self.version) < LooseVersion("3.5"):
-                deps.append("BLACS")
-            for dep in deps:
-                libdir = os.getenv('%s_LIB_DIR' % dep.upper())
-                libs = os.getenv('%s_STATIC_LIBS' % dep.upper())
-                if libdir and libs:
-                    with_arg = "--with-%s" % dep.lower()
-                    self.cfg.update('configopts', '%s=1' % with_arg)
-                    self.cfg.update('configopts', '%s-lib=[%s/%s]' % (with_arg, libdir, libs))
-
-                    inc = os.getenv('%s_INC_DIR' % dep.upper())
-                    if inc:
-                        self.cfg.update('configopts', '%s-include=%s' % (with_arg, inc))
-                else:
-                    self.log.info("Missing inc/lib info, so not enabling %s support." % dep)
-
-            # BLAS, LAPACK libraries
-            bl_libdir = os.getenv('BLAS_LAPACK_LIB_DIR')
-            bl_libs = os.getenv('BLAS_LAPACK_STATIC_LIBS')
-            if bl_libdir and bl_libs:
-                self.cfg.update('configopts', '--with-blas-lapack-lib=[%s/%s]' % (bl_libdir, bl_libs))
-            else:
-                raise EasyBuildError("One or more environment variables for BLAS/LAPACK not defined?")
-
-            # additional dependencies
-            # filter out deps handled seperately
-            sep_deps = ['BLACS', 'BLAS', 'CMake', 'FFTW', 'LAPACK', 'numpy',
-                        'mpi4py', 'papi', 'ScaLAPACK', 'SciPy-bundle', 'SuiteSparse']
-            # SCOTCH has to be treated separately since they add weird postfixes
-            # to library names from SCOTCH 7.0.1 or PETSc version 3.17.
-            if (LooseVersion(self.version) >= LooseVersion("3.17")):
-                sep_deps.append('SCOTCH')
-            depfilter = [d['name'] for d in self.cfg.builddependencies()] + sep_deps
-
-            deps = [dep['name'] for dep in self.cfg.dependencies() if not dep['name'] in depfilter]
-            for dep in deps:
-                if isinstance(dep, str):
-                    dep = (dep, dep)
-                deproot = get_software_root(dep[0])
-                if deproot:
-                    if (LooseVersion(self.version) >= LooseVersion("3.5")) and (dep[1] == "SCOTCH"):
-                        withdep = "--with-pt%s" % dep[1].lower()  # --with-ptscotch is the configopt PETSc >= 3.5
-                    else:
-                        withdep = "--with-%s" % dep[1].lower()
-                    self.cfg.update('configopts', '%s=1 %s-dir=%s' % (withdep, withdep, deproot))
-
-            # SCOTCH has to be treated separately since they add weird postfixes
-            # to library names from SCOTCH 7.0.1 or PETSc version 3.17.
-            scotch = get_software_root('SCOTCH')
-            scotch_ver = get_software_version('SCOTCH')
-            if (scotch and LooseVersion(scotch_ver) >= LooseVersion("7.0")):
-                withdep = "--with-ptscotch"
-                scotch_inc = [os.path.join(scotch, "include")]
-                inc_spec = "-include=[%s]" % ','.join(scotch_inc)
-
-                # For some reason there is a v3 suffix added to libptscotchparmetis
-                # which is the reason for this new code;
-                # note: order matters here, don't sort these alphabetically!
-                req_scotch_libs = ['libptesmumps.a', 'libptscotchparmetisv3.a', 'libptscotch.a',
-                                   'libptscotcherr.a', 'libesmumps.a', 'libscotch.a', 'libscotcherr.a']
-                scotch_libs = [os.path.join(scotch, "lib", x) for x in req_scotch_libs]
-                lib_spec = "-lib=[%s]" % ','.join(scotch_libs)
-                self.cfg.update('configopts', ' '.join([withdep + spec for spec in ['=1', inc_spec, lib_spec]]))
-
-            # SuiteSparse options changed in PETSc 3.5,
-            suitesparse = get_software_root('SuiteSparse')
-            if suitesparse:
-                if LooseVersion(self.version) >= LooseVersion("3.5"):
-                    withdep = "--with-suitesparse"
-                    # specified order of libs matters!
-                    ss_libs = ["UMFPACK", "KLU", "CHOLMOD", "BTF", "CCOLAMD", "COLAMD", "CAMD", "AMD"]
-                    # More libraries added after version 3.17
-                    if LooseVersion(self.version) >= LooseVersion("3.17"):
-                        ss_libs = ["UMFPACK", "KLU", "SPQR", "CHOLMOD", "BTF", "CCOLAMD",
-                                   "COLAMD", "CXSparse", "LDL", "RBio", "SLIP_LU", "CAMD", "AMD"]
-
-                    # SLIP_LU was replaced by SPEX in SuiteSparse >= 6.0
-                    if LooseVersion(get_software_version('SuiteSparse')) >= LooseVersion("6.0"):
-                        ss_libs = [x if x != "SLIP_LU" else "SPEX" for x in ss_libs]
-
-                    suitesparse_inc = os.path.join(suitesparse, "include")
-                    suitesparse_incs = [suitesparse_inc]
-                    # SuiteSparse can install its headers into a subdirectory of the include directory instead.
-                    suitesparse_inc_subdir = os.path.join(suitesparse_inc, 'suitesparse')
-                    if os.path.exists(suitesparse_inc_subdir):
-                        suitesparse_incs.append(suitesparse_inc_subdir)
-                    inc_spec = "-include=[%s]" % ','.join(suitesparse_incs)
-
-                    suitesparse_libs = [os.path.join(suitesparse, "lib", "lib%s.so" % x.replace("_", "").lower())
-                                        for x in ss_libs]
-                    lib_spec = "-lib=[%s]" % ','.join(suitesparse_libs)
-                else:
-                    # CHOLMOD and UMFPACK are part of SuiteSparse (PETSc < 3.5)
-                    withdep = "--with-umfpack"
-                    inc_spec = "-include=%s" % os.path.join(suitesparse, "include")
-                    # specified order of libs matters!
-                    umfpack_libs = [os.path.join(suitesparse, "lib", "lib%s.a" % x.lower())
-                                    for x in ["UMFPACK", "CHOLMOD", "COLAMD", "AMD"]]
-                    lib_spec = "-lib=[%s]" % ','.join(umfpack_libs)
-
-                self.cfg.update('configopts', ' '.join([withdep + spec for spec in ['=1', inc_spec, lib_spec]]))
-
-            # set PETSC_DIR for configure (env) and build_step
-            petsc_dir = self.cfg['start_dir'].rstrip(os.path.sep)
-            env.setvar('PETSC_DIR', petsc_dir)
-            self.cfg.update('buildopts', 'PETSC_DIR=%s' % petsc_dir)
-
-            if self.cfg['sourceinstall']:
-                if self.petsc_arch:
-                    env.setvar('PETSC_ARCH', self.cfg['petsc_arch'])
-
-                # run configure without --prefix (required)
-                cmd = "%s ./configure %s" % (self.cfg['preconfigopts'], self.cfg['configopts'])
-                res = run_shell_cmd(cmd)
-                out = res.output
-=======
         # make the install dir first if we are doing a download install, then keep it for the rest of the way
         deps = self.cfg["download_deps"] + self.cfg["download_deps_static"] + self.cfg["download_deps_shared"]
         if deps:
@@ -386,7 +193,7 @@
             self.cfg.update('configopts', '--with-mpi=1')
 
         # build options
-        self.cfg.update('configopts', '--with-build-step-np=%s' % self.cfg['parallel'])
+        self.cfg.update('configopts', f'--with-build-step-np={self.cfg.parallel}')
         self.cfg.update('configopts', '--with-shared-libraries=%d' % self.cfg['shared_libs'])
         self.cfg.update('configopts', '--with-debugging=%d' % self.toolchain.options['debug'])
         self.cfg.update('configopts', '--with-pic=%d' % self.toolchain.options['pic'])
@@ -401,7 +208,6 @@
                 self.cfg.update('configopts', '--with-papi=1')
                 self.cfg.update('configopts', '--with-papi-include=%s' % papi_inc)
                 self.cfg.update('configopts', '--with-papi-lib=%s' % papi_lib)
->>>>>>> 4edfdbef
             else:
                 raise EasyBuildError("PAPI header (%s) and/or lib (%s) not found, can not enable PAPI support?",
                                      papi_inc_file, papi_lib)
@@ -548,14 +354,8 @@
 
         # PETSc make does not accept -j
         # to control parallel build, we need to specify MAKE_NP=... as argument to 'make' command
-<<<<<<< HEAD
-        if LooseVersion(self.version) >= LooseVersion("3.5"):
-            self.cfg.update('buildopts', f"MAKE_NP={self.cfg.parallel}")
-            self.cfg.parallel = 1
-=======
-        self.cfg.update('buildopts', "MAKE_NP=%s" % self.cfg['parallel'])
-        self.cfg['parallel'] = None
->>>>>>> 4edfdbef
+        self.cfg.update('buildopts', f"MAKE_NP={self.cfg.parallel}")
+        self.cfg.parallel = 1
 
     # default make should be fine
 
