##
# Copyright 2009-2023 Ghent University
#
# This file is part of EasyBuild,
# originally created by the HPC team of Ghent University (http://ugent.be/hpc/en),
# with support of Ghent University (http://ugent.be/hpc),
# the Flemish Supercomputer Centre (VSC) (https://www.vscentrum.be),
# Flemish Research Foundation (FWO) (http://www.fwo.be/en)
# and the Department of Economy, Science and Innovation (EWI) (http://www.ewi-vlaanderen.be/en).
#
# https://github.com/easybuilders/easybuild
#
# EasyBuild is free software: you can redistribute it and/or modify
# it under the terms of the GNU General Public License as published by
# the Free Software Foundation v2.
#
# EasyBuild is distributed in the hope that it will be useful,
# but WITHOUT ANY WARRANTY; without even the implied warranty of
# MERCHANTABILITY or FITNESS FOR A PARTICULAR PURPOSE.  See the
# GNU General Public License for more details.
#
# You should have received a copy of the GNU General Public License
# along with EasyBuild.  If not, see <http://www.gnu.org/licenses/>.
##
"""
EasyBuild support for Trilinos, implemented as an easyblock

@author: Kenneth Hoste (Ghent University)
"""
import os
import random
import re

<<<<<<< HEAD
from easybuild.tools import LooseVersion
from string import ascii_letters

=======
>>>>>>> ba3635f6
import easybuild.tools.toolchain as toolchain
from easybuild.easyblocks.generic.cmakemake import CMakeMake
from easybuild.framework.easyconfig import CUSTOM
from easybuild.tools import LooseVersion
from easybuild.tools.build_log import EasyBuildError
from easybuild.tools.config import build_path
from easybuild.tools.filetools import mkdir, remove_dir, symlink
from easybuild.tools.modules import get_software_root
from easybuild.tools.systemtools import get_shared_lib_ext


class EB_Trilinos(CMakeMake):
    """Support for building Trilinos."""
    # see http://trilinos.sandia.gov/Trilinos10CMakeQuickstart.txt

    @staticmethod
    def extra_options():
        """Add extra config options specific to Trilinos."""
        extra_vars = {
            'shared_libs': [None, "Deprecated. Use build_shared_libs", CUSTOM],
            'openmp': [True, "Enable OpenMP support", CUSTOM],
            'forward_deps': [True, "Enable all forward dependencies", CUSTOM],
            'build_tests': [True, "Enable building tests/examples", CUSTOM],
            'all_exts': [True, "Enable all Trilinos packages", CUSTOM],
            'skip_exts': [[], "List of Trilinos packages to skip", CUSTOM],
            'verbose': [False, "Configure for verbose output", CUSTOM],
        }
        return CMakeMake.extra_options(extra_vars)

    def __init__(self, *args, **kwargs):
        """Constructor of custom easyblock for Trilinos."""
        super(EB_Trilinos, self).__init__(*args, **kwargs)

        if self.cfg['shared_libs'] is not None:
            self.log.deprecated("Use 'build_shared_libs' instead of 'shared_libs' easyconfig parameter", '5.0')
            self.cfg['build_shared_libs'] = self.cfg['shared_libs']

    def configure_step(self):
        """Set some extra environment variables before configuring."""

        # enable verbose output if desired
        if self.cfg['verbose']:
            for x in ["CONFIGURE", "MAKEFILE"]:
                self.cfg.update('configopts', "-DTrilinos_VERBOSE_%s:BOOL=ON" % x)

        # compiler flags
        cflags = [os.getenv('CFLAGS')]
        cxxflags = [os.getenv('CXXFLAGS')]
        fflags = [os.getenv('FFLAGS')]

        ignore_cxx_seek_mpis = [toolchain.INTELMPI, toolchain.MPICH,
                                toolchain.MPICH2, toolchain.MVAPICH2]  # @UndefinedVariable
        ignore_cxx_seek_flag = "-DMPICH_IGNORE_CXX_SEEK"
        if self.toolchain.mpi_family() in ignore_cxx_seek_mpis:
            cflags.append(ignore_cxx_seek_flag)
            cxxflags.append(ignore_cxx_seek_flag)
            fflags.append(ignore_cxx_seek_flag)

        self.cfg.update('configopts', '-DCMAKE_C_FLAGS="%s"' % ' '.join(cflags))
        self.cfg.update('configopts', '-DCMAKE_CXX_FLAGS="%s"' % ' '.join(cxxflags))
        self.cfg.update('configopts', '-DCMAKE_Fortran_FLAGS="%s"' % ' '.join(fflags))

        # Make sure Tpetra/Kokkos Serial mode is enabled regardless of OpenMP
        self.cfg.update('configopts', "-DKokkos_ENABLE_Serial:BOOL=ON")
        self.cfg.update('configopts', "-DTpetra_INST_SERIAL:BOOL=ON")

        # OpenMP
        if self.cfg['openmp']:
            self.cfg.update('configopts', "-DTrilinos_ENABLE_OpenMP:BOOL=ON")
            self.cfg.update('configopts', "-DKokkos_ENABLE_OpenMP:BOOL=ON")

        # MPI
        if self.toolchain.options.get('usempi', None):
            self.cfg.update('configopts', "-DTPL_ENABLE_MPI:BOOL=ON")

        if self.cfg['build_tests']:
            # enable full testing
            self.cfg.update('configopts', "-DTrilinos_ENABLE_TESTS:BOOL=ON")
        if self.cfg['forward_deps']:
            self.cfg.update('configopts', "-DTrilinos_ENABLE_ALL_FORWARD_DEP_PACKAGES:BOOL=ON")

        lib_re = re.compile("^lib(.*).a$")

        # BLAS, LAPACK
        for dep in ["BLAS", "LAPACK"]:
            self.cfg.update('configopts', '-DTPL_ENABLE_%s:BOOL=ON' % dep)
            libdirs = os.getenv('%s_LIB_DIR' % dep)
            if self.toolchain.comp_family() == toolchain.GCC:  # @UndefinedVariable
                libdirs += ";%s/lib64" % get_software_root('GCC')
            self.cfg.update('configopts', '-D%s_LIBRARY_DIRS="%s"' % (dep, libdirs))
            if self.cfg['openmp']:
                libs = os.getenv('%s_MT_STATIC_LIBS' % dep).split(',')
            else:
                libs = os.getenv('%s_STATIC_LIBS' % dep).split(',')
            lib_names = ';'.join([lib_re.search(x).group(1) for x in libs])
            if self.toolchain.comp_family() == toolchain.GCC:  # @UndefinedVariable
                # explicitely specify static lib!
                lib_names += ";libgfortran.a"
            self.cfg.update('configopts', '-D%s_LIBRARY_NAMES="%s"' % (dep, lib_names))

        # MKL
        if get_software_root('imkl') and LooseVersion(self.version) >= LooseVersion('12.12'):
            self.cfg.update('configopts', "-DTPL_ENABLE_MKL:BOOL=ON")
            self.cfg.update('configopts', '-DMKL_LIBRARY_DIRS:PATH="%s/lib/intel64"' % os.getenv('MKLROOT'))
            self.cfg.update('configopts', '-DMKL_INCLUDE_DIRS:PATH="%s/include"' % os.getenv('MKLROOT'))

        # UMFPACK is part of SuiteSparse
        suitesparse = get_software_root('SuiteSparse')
        if suitesparse:
            self.cfg.update('configopts', "-DTPL_ENABLE_UMFPACK:BOOL=ON")
            self.cfg.update('configopts', "-DTPL_ENABLE_Cholmod:BOOL=ON")
            incdir = os.path.join(suitesparse, "include")
            libdir = os.path.join(suitesparse, "lib")
            libs = ["UMFPACK", "CHOLMOD", "COLAMD", "AMD", "CCOLAMD", "CAMD"]
            libnames = [lib.lower() for lib in libs]

            # add SuiteSparse config lib, it is in recent versions of suitesparse
            libnames.append('suitesparseconfig')
            # because of "SuiteSparse_config.c:function SuiteSparse_tic: error: undefined reference to 'clock_gettime'"
            libnames.append('rt')

            # required to resolve METIS symbols in SuiteSparse's libcholmod.a
            # doesn't need to be full location, probably because it can be found via $LIBRARY_PATH
            # not easy to know whether it should come from METIS or ParMETIS...
            # see https://answers.launchpad.net/dorsal/+question/223167
            libnames.append('libmetis.a')

            self.cfg.update('configopts', '-DUMFPACK_INCLUDE_DIRS:PATH="%s"' % incdir)
            self.cfg.update('configopts', '-DUMFPACK_LIBRARY_DIRS:PATH="%s"' % libdir)
            self.cfg.update('configopts', '-DUMFPACK_LIBRARY_NAMES:STRING="%s"' % ';'.join(libnames))
            self.cfg.update('configopts', '-DCholmod_INCLUDE_DIRS:PATH="%s"' % incdir)
            self.cfg.update('configopts', '-DCholmod_LIBRARY_DIRS:PATH="%s"' % libdir)
            self.cfg.update('configopts', '-DCholmod_LIBRARY_NAMES:STRING="%s"' % ';'.join(libnames))

        # BLACS
        if get_software_root('BLACS'):
            self.cfg.update('configopts', "-DTPL_ENABLE_BLACS:BOOL=ON")
            self.cfg.update('configopts', '-DBLACS_INCLUDE_DIRS:PATH="%s"' % os.getenv('BLACS_INC_DIR'))
            self.cfg.update('configopts', '-DBLACS_LIBRARY_DIRS:PATH="%s"' % os.getenv('BLACS_LIB_DIR'))
            blacs_lib_names = os.getenv('BLACS_STATIC_LIBS').split(',')
            blacs_lib_names = [lib_re.search(x).group(1) for x in blacs_lib_names]
            self.cfg.update('configopts', '-DBLACS_LIBRARY_NAMES:STRING="%s"' % (';'.join(blacs_lib_names)))

        # ScaLAPACK
        if get_software_root('ScaLAPACK'):
            self.cfg.update('configopts', "-DTPL_ENABLE_SCALAPACK:BOOL=ON")
            self.cfg.update('configopts', '-DSCALAPACK_INCLUDE_DIRS:PATH="%s"' % os.getenv('SCALAPACK_INC_DIR'))
            self.cfg.update('configopts', '-DSCALAPACK_LIBRARY_DIRS:PATH="%s;%s"' % (os.getenv('SCALAPACK_LIB_DIR'),
                                                                                     os.getenv('BLACS_LIB_DIR')))
        # PETSc
        petsc = get_software_root('PETSc')
        if petsc:
            self.cfg.update('configopts', "-DTPL_ENABLE_PETSC:BOOL=ON")
            incdirs = [os.path.join(petsc, "include")]
            self.cfg.update('configopts', '-DPETSC_INCLUDE_DIRS:PATH="%s"' % ';'.join(incdirs))
            petsc_libdirs = [
                os.path.join(petsc, "lib"),
                os.path.join(suitesparse, "UMFPACK", "Lib"),
                os.path.join(suitesparse, "CHOLMOD", "Lib"),
                os.path.join(suitesparse, "COLAMD", "Lib"),
                os.path.join(suitesparse, "AMD", "Lib"),
                os.getenv('FFTW_LIB_DIR'),
                os.path.join(get_software_root('ParMETIS'), "Lib")
            ]
            self.cfg.update('configopts', '-DPETSC_LIBRARY_DIRS:PATH="%s"' % ';'.join(petsc_libdirs))
            petsc_libnames = ["petsc", "umfpack", "cholmod", "colamd", "amd", "parmetis", "metis"]
            petsc_libnames += [lib_re.search(x).group(1) for x in os.getenv('FFTW_STATIC_LIBS').split(',')]
            self.cfg.update('configopts', '-DPETSC_LIBRARY_NAMES:STRING="%s"' % ';'.join(petsc_libnames))

        # other Third-Party Libraries (TPLs)
        deps = self.cfg.dependencies()
        builddeps = [d['name'] for d in self.cfg.builddependencies()] + ["SuiteSparse"]
        deps = [dep['name'] for dep in deps if not dep['name'] in builddeps]
        for dep in deps:
            deproot = get_software_root(dep)
            if deproot:
                depmap = {
                    'SCOTCH': 'Scotch',
                }
                dep = depmap.get(dep, dep)
                self.cfg.update('configopts', "-DTPL_ENABLE_%s:BOOL=ON" % dep)
                incdir = os.path.join(deproot, "include")
                self.cfg.update('configopts', '-D%s_INCLUDE_DIRS:PATH="%s"' % (dep, incdir))
                libdir = os.path.join(deproot, "lib")
                self.cfg.update('configopts', '-D%s_LIBRARY_DIRS:PATH="%s"' % (dep, libdir))

        # extensions_step
        if self.cfg['all_exts']:
            self.cfg.update('configopts', "-DTrilinos_ENABLE_ALL_PACKAGES:BOOL=ON")

        else:
            for ext in self.cfg['exts_list']:
                self.cfg.update('configopts', "-DTrilinos_ENABLE_%s=ON" % ext)

        # packages to skip
        skip_exts = self.cfg['skip_exts']
        if skip_exts:
            for ext in skip_exts:
                self.cfg.update('configopts', "-DTrilinos_ENABLE_%s:BOOL=OFF" % ext)

        # building in source dir not supported
        # + if the build directory is a long path, problems like "Argument list too long" may occur
        # cfr. https://github.com/trilinos/Trilinos/issues/2434
        # so, try to create build directory with shorter path length to build in
        salt = ''.join(random.choice(ascii_letters) for _ in range(5))
        self.short_start_dir = os.path.join(build_path(), self.name + '-' + salt)
        if os.path.exists(self.short_start_dir):
            raise EasyBuildError("Short start directory %s for Trilinos already exists?!", self.short_start_dir)

        self.log.info("Length of path to original start directory: %s", len(self.start_dir))
        self.log.info("Short start directory: %s (length: %d)", self.short_start_dir, len(self.short_start_dir))

        mkdir(self.short_start_dir)
        short_src_dir = os.path.join(self.short_start_dir, 'src')
        symlink(self.start_dir, short_src_dir)
        short_build_dir = os.path.join(self.short_start_dir, 'obj')
        obj_dir = os.path.join(self.builddir, 'obj')
        mkdir(obj_dir)
        symlink(obj_dir, short_build_dir)

        # configure using cmake
        super(EB_Trilinos, self).configure_step(srcdir=short_src_dir, builddir=short_build_dir)

    def build_step(self):
        """Build with make (verbose logging enabled)."""
        super(EB_Trilinos, self).build_step(verbose=True)

    def sanity_check_step(self):
        """Custom sanity check for Trilinos."""

        # selection of libraries
        libs = ["Amesos", "Anasazi", "AztecOO", "Belos", "Epetra", "Galeri",
                "GlobiPack", "Ifpack", "Intrepid", "Isorropia", "Kokkos",
                "Komplex", "LOCA", "Mesquite", "ML", "Moertel", "MOOCHO", "NOX",
                "Pamgen", "RTOp", "Rythmos", "Sacado", "Shards", "Stratimikos",
                "Teuchos", "Tpetra", "Triutils", "Zoltan"]

        libs = [x for x in libs if x not in self.cfg['skip_exts']]

        # Teuchos was refactored in 11.2
        if LooseVersion(self.version) >= LooseVersion('11.2') and 'Teuchos' in libs:
            libs.remove('Teuchos')
            libs.extend(['teuchoscomm', 'teuchoscore', 'teuchosnumerics', 'teuchosparameterlist', 'teuchosremainder'])

        # Kokkos was refactored in 12.x, check for libkokkoscore.a rather than libkokkos.a
        if LooseVersion(self.version) >= LooseVersion('12') and 'Kokkos' in libs:
            libs.remove('Kokkos')
            libs.append('kokkoscore')

        # libgaleri was split into libgaleri-epetra & libgaleri-xpetra
        if LooseVersion(self.version) >= LooseVersion('12.6'):
            libs.remove('Galeri')
            libs.extend(['galeri-epetra', 'galeri-xpetra'])

        # Mesquite and MOOCHO packages gone in 12.18:
        if LooseVersion(self.version) >= LooseVersion('12.18'):
            libs.remove('Mesquite')
            libs.remove('MOOCHO')

        # GlobiPack package gone in 13.0:
        if LooseVersion(self.version) >= LooseVersion('13.0'):
            libs.remove('GlobiPack')

        # Get the library extension
        if self.cfg['build_shared_libs']:
            lib_ext = get_shared_lib_ext()
        else:
            lib_ext = 'a'

        custom_paths = {
            'files': [os.path.join('lib', 'lib%s.%s' % (x.lower(), lib_ext)) for x in libs],
            'dirs': ['bin', 'include']
        }

        super(EB_Trilinos, self).sanity_check_step(custom_paths=custom_paths)

    def cleanup_step(self):
        """Complete cleanup by also removing custom created short build directory."""
        remove_dir(self.short_start_dir)<|MERGE_RESOLUTION|>--- conflicted
+++ resolved
@@ -31,12 +31,8 @@
 import random
 import re
 
-<<<<<<< HEAD
-from easybuild.tools import LooseVersion
 from string import ascii_letters
 
-=======
->>>>>>> ba3635f6
 import easybuild.tools.toolchain as toolchain
 from easybuild.easyblocks.generic.cmakemake import CMakeMake
 from easybuild.framework.easyconfig import CUSTOM
