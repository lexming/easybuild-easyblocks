##
# Copyright 2009-2015 Ghent University
#
# This file is part of EasyBuild,
# originally created by the HPC team of Ghent University (http://ugent.be/hpc/en),
# with support of Ghent University (http://ugent.be/hpc),
# the Flemish Supercomputer Centre (VSC) (https://vscentrum.be/nl/en),
# the Hercules foundation (http://www.herculesstichting.be/in_English)
# and the Department of Economy, Science and Innovation (EWI) (http://www.ewi-vlaanderen.be/en).
#
# http://github.com/hpcugent/easybuild
#
# EasyBuild is free software: you can redistribute it and/or modify
# it under the terms of the GNU General Public License as published by
# the Free Software Foundation v2.
#
# EasyBuild is distributed in the hope that it will be useful,
# but WITHOUT ANY WARRANTY; without even the implied warranty of
# MERCHANTABILITY or FITNESS FOR A PARTICULAR PURPOSE.  See the
# GNU General Public License for more details.
#
# You should have received a copy of the GNU General Public License
# along with EasyBuild.  If not, see <http://www.gnu.org/licenses/>.
##
"""
EasyBuild support for building and installing WIEN2k, implemented as an easyblock

@author: Stijn De Weirdt (Ghent University)
@author: Dries Verdegem (Ghent University)
@author: Kenneth Hoste (Ghent University)
@author: Pieter De Baets (Ghent University)
@author: Jens Timmerman (Ghent University)
@author: Michael Sluydts (Ghent University)

"""
import fileinput
import os
import re
import shutil
import sys
import tempfile
from distutils.version import LooseVersion

import easybuild.tools.environment as env
import easybuild.tools.toolchain as toolchain
from easybuild.framework.easyblock import EasyBlock
from easybuild.framework.easyconfig import CUSTOM
<<<<<<< HEAD
from easybuild.tools.filetools import extract_file, mkdir, read_file, rmtree2, run_cmd, run_cmd_qa, write_file
from easybuild.tools.modules import get_software_root, get_software_version
=======
from easybuild.tools.build_log import EasyBuildError
from easybuild.tools.filetools import extract_file, rmtree2
from easybuild.tools.modules import get_software_version
from easybuild.tools.run import run_cmd, run_cmd_qa
>>>>>>> 33f42527


class EB_WIEN2k(EasyBlock):
    """Support for building/installing WIEN2k."""

    def __init__(self,*args,**kwargs):
        """Enable building in install dir."""
        super(EB_WIEN2k, self).__init__(*args, **kwargs)
        self.build_in_installdir = True

    @staticmethod
    def extra_options():
        testdata_urls = ["http://www.wien2k.at/reg_user/benchmark/test_case.tar.gz",
                         "http://www.wien2k.at/reg_user/benchmark/mpi-benchmark.tar.gz"]

        extra_vars = [
            ('runtest', [True, "Run WIEN2k tests", CUSTOM]),
            ('testdata', [testdata_urls, "test data URL for WIEN2k benchmark test", CUSTOM]),
            ('wien_mpirun', [None, "MPI wrapper command to use", CUSTOM]),
            ('remote', [None, "Remote command to use (e.g. pbsssh, ...)", CUSTOM]),
            ('use_remote', [True, "Whether to remotely login to initiate the k-point parallellization calls", CUSTOM]),
            ('mpi_remote', [False, "Whether to initiate MPI calls locally or remotely", CUSTOM]),
            ('wien_granularity', [True, "Granularity for parallel execution (see manual)", CUSTOM]),
            ('taskset', [None, "Specifies an optional command for binding a process to a specific core", CUSTOM]),
        ]
        return EasyBlock.extra_options(extra_vars)

    def extract_step(self):
        """Unpack WIEN2k sources using gunzip and provided expand_lapw script."""
        super(EB_WIEN2k, self).extract_step()

        cmd = "gunzip *gz"
        run_cmd(cmd, log_all=True, simple=True)

        cmd = "./expand_lapw"
        qanda = {'continue (y/n)': 'y'}
        no_qa = [
                 'tar -xf.*',
                 '.*copied and linked.*',
                 ]

        run_cmd_qa(cmd, qanda, no_qa=no_qa, log_all=True, simple=True)

    def configure_step(self):
        """Configure WIEN2k build by patching siteconfig_lapw script and running it."""

        self.cfgscript = "siteconfig_lapw"

        # patch config file first

        # toolchain-dependent values
        comp_answer = None
        if self.toolchain.comp_family() == toolchain.INTELCOMP:  #@UndefinedVariable
            if LooseVersion(get_software_version("icc")) >= LooseVersion("2011"):
                comp_answer = 'I'  # Linux (Intel ifort 12.0 compiler + mkl )
            else:
                comp_answer = "K1"  # Linux (Intel ifort 11.1 compiler + mkl )

        elif self.toolchain.comp_family() == toolchain.GCC:  #@UndefinedVariable
            comp_answer = 'V'  # Linux (gfortran compiler + gotolib)

        else:
            raise EasyBuildError("Failed to determine toolchain-dependent answers.")

        # libraries
        rlibs = "%s %s" % (os.getenv('LIBLAPACK_MT'), self.toolchain.get_flag('openmp'))
        rplibs = [os.getenv('LIBSCALAPACK_MT'), os.getenv('LIBLAPACK_MT')]
        fftwver = get_software_version('FFTW')
        if fftwver:
            suff = ''
            if LooseVersion(fftwver) >= LooseVersion("3"):
                suff = '3'
            rplibs.insert(0, "-lfftw%(suff)s_mpi -lfftw%(suff)s" % {'suff': suff})
        else:
            rplibs.append(os.getenv('LIBFFT'))

        rplibs = ' '.join(rplibs)

        d = {
             'FC': '%s %s' % (os.getenv('F90'), os.getenv('FFLAGS')),
             'MPF': "%s %s" % (os.getenv('MPIF90'), os.getenv('FFLAGS')),
             'CC': os.getenv('CC'),
             'LDFLAGS': '$(FOPT) %s ' % os.getenv('LDFLAGS'),
             'R_LIBS': rlibs,  # libraries for 'real' (not 'complex') binary
             'RP_LIBS' : rplibs,  # libraries for 'real' parallel binary
             'MPIRUN': '',
            }

        for line in fileinput.input(self.cfgscript, inplace=1, backup='.orig'):
            # set config parameters
            for (k,v) in d.items():
                regexp = re.compile('^([a-z0-9]+):%s:.*' % k)
                res = regexp.search(line)
                if res:
                    # we need to exclude the lines with 'current', otherwise we break the script
                    if not res.group(1) == "current":
                        line = regexp.sub('\\1:%s:%s' % (k, v), line)
            # avoid exit code > 0 at end of configuration
            line = re.sub('(\s+)exit 1', '\\1exit 0', line)
            sys.stdout.write(line)

        # set correct compilers
        env.setvar('bin', os.getcwd())

        dc = {
            'COMPILERC': os.getenv('CC'),
            'COMPILER': os.getenv('F90'),
            'COMPILERP': os.getenv('MPIF90'),
        }

        for (k, v) in dc.items():
            write_file(k, v)

        # configure with patched configure script
        self.log.debug('%s part I (configure)' % self.cfgscript)

        cmd = "./%s" % self.cfgscript
        qanda = {
             'Press RETURN to continue': '',
             'Your compiler:': '',
             'Hit Enter to continue': '',
             'Remote shell (default is ssh) =': '',
             'and you need to know details about your installed  mpi ..) (y/n)': 'y',
             'Q to quit Selection:': 'Q',
             'A Compile all programs (suggested) Q Quit Selection:': 'Q',
             ' Please enter the full path of the perl program: ': '',
             'continue or stop (c/s)': 'c',
             '(like taskset -c). Enter N / your_specific_command:': 'N',
        }
        if LooseVersion(self.version) >= LooseVersion("13"):
            fftw_root = get_software_root('FFTW')
            if fftw_root:
                fftw_maj = get_software_version('FFTW').split('.')[0]
                fftw_spec = 'FFTW%s' % fftw_maj
            else:
                self.log.error("Required FFTW dependency is missing")
            qanda.update({
                 '(not updated) Selection:': comp_answer,
                 'Shared Memory Architecture? (y/N):': 'N',
                 'Set MPI_REMOTE to  0 / 1:': '0',
                 'You need to KNOW details about your installed  MPI and FFTW ) (y/n)': 'y',
                 'Please specify whether you want to use FFTW3 (default) or FFTW2  (FFTW3 / FFTW2):' : fftw_spec,
                 'Please specify the ROOT-path of your FFTW installation (like /opt/fftw3):' : fftw_root,
                 'is this correct? enter Y (default) or n:' : 'Y',
            })
        else:
            qanda.update({
                 'compiler) Selection:': comp_answer,
                 'Shared Memory Architecture? (y/n):': 'n',
                 'If you are using mpi2 set MPI_REMOTE to 0  Set MPI_REMOTE to 0 / 1:': '0',
                 'Do you have MPI and Scalapack installed and intend to run ' \
                    'finegrained parallel? (This is usefull only for BIG cases ' \
                    '(50 atoms and more / unit cell) and you need to know details ' \
                    'about your installed  mpi and fftw ) (y/n)': 'y',
            })

        no_qa = [
            'You have the following mkl libraries in %s :' % os.getenv('MKLROOT'),
            "%s[ \t]*.*" % os.getenv('MPIF90'),
            "%s[ \t]*.*" % os.getenv('F90'),
            "%s[ \t]*.*" % os.getenv('CC'),
            ".*SRC_.*",
            "Please enter the full path of the perl program:",
        ]

        std_qa = {
            r'S\s+Save and Quit[\s\n]+To change an item select option.[\s\n]+Selection:': 'S',
            'Recommended setting for parallel f90 compiler: .* Current selection: Your compiler:': os.getenv('MPIF90'),
        }

        run_cmd_qa(cmd, qanda, no_qa=no_qa, std_qa=std_qa, log_all=True, simple=True)

        # post-configure patches
<<<<<<< HEAD
        parallel_options = {}
        parallel_options_fp = os.path.join(self.cfg['start_dir'], 'parallel_options')

        if self.cfg['wien_mpirun']:
            parallel_options.update({'WIEN_MPIRUN': self.cfg['wien_mpirun']})

        if self.cfg['taskset'] is None:
            self.cfg['taskset'] = 'no'
        parallel_options.update({'TASKSET': self.cfg['taskset']})

        for opt in ['use_remote', 'mpi_remote', 'wien_granularity']:
            parallel_options.update({opt.upper(): int(self.cfg[opt])})

        write_file(parallel_options_fp, '\n'.join(['setenv %s "%s"' % tup for tup in parallel_options.items()]))

        if self.cfg['remote']:
            if self.cfg['remote'] == 'pbsssh':
                extratxt = '\n'.join([
                    '',
                    "set remote = pbsssh",
                    "setenv PBSSSHENV 'LD_LIBRARY_PATH PATH'",
                    '',
                ])
                write_file(parallel_options_fp, extratxt, append=True)
            else:
                self.log.error("Don't know how to handle remote %s" % self.cfg['remote'])
=======
        fn = os.path.join(self.cfg['start_dir'], 'parallel_options')
        remote = self.cfg['remote']
        try:
            for line in fileinput.input(fn, inplace=1, backup='.orig.eb'):
                if self.cfg['wien_mpirun']:
                    line = re.sub("(setenv WIEN_MPIRUN\s*).*", r'\1 "%s"' % self.cfg['wien_mpirun'], line)
                sys.stdout.write(line)

            if remote:
                f = open(fn, "a")

                if remote == 'pbsssh':
                    extra = "set remote = pbsssh\n"
                    extra += "setenv PBSSSHENV 'LD_LIBRARY_PATH PATH'\n"
                else:
                    raise EasyBuildError("Don't know how to patch %s for remote %s", fn, remote)

                f.write(extra)
                f.close()

            self.log.debug("Patched file %s: %s" % (fn, open(fn, 'r').read()))

        except IOError, err:
            raise EasyBuildError("Failed to patch %s: %s", fn, err)
>>>>>>> 33f42527

        self.log.debug("Patched file %s: %s" % (parallel_options_fp, read_file(parallel_options_fp)))

    def build_step(self):
        """Build WIEN2k by running siteconfig_lapw script again."""

        self.log.debug('%s part II (build_step)' % self.cfgscript)

        cmd = "./%s" % self.cfgscript

        qanda = {
                 'L Perl path (if not in /usr/bin/perl) Q Quit Selection:': 'R',
                 'A Compile all programs S Select program Q Quit Selection:': 'A',
                 'Press RETURN to continue': '\nQ',  # also answer on first qanda pattern with 'Q' to quit
                 ' Please enter the full path of the perl program: ':'',
                }
        no_qa = [
                 "%s[ \t]*.*" % os.getenv('MPIF90'),
                 "%s[ \t]*.*" % os.getenv('F90'),
                 "%s[ \t]*.*" % os.getenv('CC'),
                 "mv[ \t]*.*",
                 ".*SRC_.*",
                 ".*: warning .*",
                 ".*Stop.",
                 "Compile time errors (if any) were:",
                 "Please enter the full path of the perl program:",
                ]

        self.log.debug("no_qa for %s: %s" % (cmd, no_qa))
        run_cmd_qa(cmd, qanda, no_qa=no_qa, log_all=True, simple=True)

    def test_step(self):
        """Run WIEN2k test benchmarks. """

        def run_wien2k_test(cmd_arg):
            """Run a WPS command, and check for success."""

            cmd = "x_lapw lapw1 %s" % cmd_arg
            (out, _) = run_cmd(cmd, log_all=True, simple=False)

            re_success = re.compile("LAPW1\s+END")
            if not re_success.search(out):
                raise EasyBuildError("Test '%s' in %s failed (pattern '%s' not found)?",
                                     cmd, os.getcwd(), re_success.pattern)
            else:
                self.log.info("Test '%s' seems to have run successfully: %s" % (cmd, out))

        if self.cfg['runtest']:
            if not self.cfg['testdata']:
                raise EasyBuildError("List of URLs for testdata not provided.")

            # prepend $PATH with install directory, define $SCRATCH which is used by the tests
            env.setvar('PATH', "%s:%s" % (self.installdir, os.environ['PATH']))
            try:
                cwd = os.getcwd()

                # create temporary directory
                tmpdir = tempfile.mkdtemp()
                os.chdir(tmpdir)
                self.log.info("Running tests in %s" % tmpdir)

                scratch = os.path.join(tmpdir, 'scratch')
                mkdir(scratch)
                env.setvar('SCRATCH', scratch)

                # download data
                testdata_paths = {}
                for testdata in self.cfg['testdata']:
                    td_path = self.obtain_file(testdata)
                    if not td_path:
                        raise EasyBuildError("Downloading file from %s failed?", testdata)
                    testdata_paths.update({os.path.basename(testdata): td_path})

                self.log.debug('testdata_paths: %s' % testdata_paths)

                # unpack serial benchmark
                serial_test_name = "test_case"
                extract_file(testdata_paths['%s.tar.gz' % serial_test_name], tmpdir)

                # run serial benchmark
                os.chdir(os.path.join(tmpdir, serial_test_name))
                run_wien2k_test("-c")

                # unpack parallel benchmark (in serial benchmark dir)
                parallel_test_name = "mpi-benchmark"
                extract_file(testdata_paths['%s.tar.gz' % parallel_test_name], tmpdir)

                # run parallel benchmark
                os.chdir(os.path.join(tmpdir, serial_test_name))
                run_wien2k_test("-p")

                os.chdir(cwd)
                rmtree2(tmpdir)

            except OSError, err:
                raise EasyBuildError("Failed to run WIEN2k benchmark tests: %s", err)

            self.log.debug("Current dir: %s" % os.getcwd())

    def test_cases_step(self):
        """Run test cases, if specified."""

        for test in self.cfg['tests']:

            # check expected format
            if not len(test) == 4:
                raise EasyBuildError("WIEN2k test case not specified in expected format: "
                                     "(testcase_name, init_lapw_args, run_lapw_args, [scf_regexp_pattern])")
            test_name = test[0]
            init_args = test[1]
            run_args = test[2]
            scf_regexp_patterns = test[3]

            try:
                cwd = os.getcwd()
                # WIEN2k enforces that working dir has same name as test case
                tmpdir = os.path.join(tempfile.mkdtemp(), test_name)

                scratch = os.path.join(tmpdir, 'scratch')
                mkdir(scratch, parents=True)
                env.setvar('SCRATCH', scratch)

                os.chdir(tmpdir)
                self.log.info("Running test case %s in %s" % (test_name, tmpdir))
            except OSError, err:
                raise EasyBuildError("Failed to create temporary directory for test %s: %s", test_name, err)

            # try and find struct file for test
            test_fp = self.obtain_file("%s.struct" % test_name)

            try:
                shutil.copy2(test_fp, tmpdir)
            except OSError, err:
                raise EasyBuildError("Failed to copy %s: %s", test_fp, err)

            # run test
            cmd = "init_lapw %s" % init_args
            run_cmd(cmd, log_all=True, simple=True)

            cmd = "run_lapw %s" % run_args
            run_cmd(cmd, log_all=True, simple=True)

            # check output
            scf_fn = "%s.scf" % test_name
            self.log.debug("Checking output of test %s in %s" % (str(test), scf_fn))
<<<<<<< HEAD
            scftxt = read_file(scf_fn)
=======
            try:
                f = open(scf_fn, "r")
                scftxt = f.read()
                f.close()
            except IOError, err:
                raise EasyBuildError("Failed to read file %s: %s", scf_fn, err)
>>>>>>> 33f42527
            for regexp_pat in scf_regexp_patterns:
                regexp = re.compile(regexp_pat, re.M)
                if not regexp.search(scftxt):
                    raise EasyBuildError("Failed to find pattern %s in %s", regexp.pattern, scf_fn)
                else:
                    self.log.debug("Found pattern %s in %s" % (regexp.pattern, scf_fn))

            # cleanup
            try:
                os.chdir(cwd)
                rmtree2(tmpdir)
            except OSError, err:
                raise EasyBuildError("Failed to clean up temporary test dir: %s", err)

    def install_step(self):
        """Fix broken symlinks after build/installation."""
        # fix broken symlink
        os.remove(os.path.join(self.installdir, "SRC_w2web", "htdocs", "usersguide"))
        os.symlink(os.path.join(self.installdir, "SRC_usersguide_html"),
                   os.path.join(self.installdir, "SRC_w2web","htdocs", "usersguide"))

    def sanity_check_step(self):
        """Custom sanity check for WIEN2k."""

        lapwfiles = []
        for suffix in ['0', '0_mpi', '1', '1_mpi', '1c', '1c_mpi', '2', '2_mpi', '2c' ,'2c_mpi',
                       '3', '3c', '5', '5c', '7', '7c', 'dm', 'dmc', 'so']:
            p = os.path.join(self.installdir, "lapw%s" % suffix)
            lapwfiles.append(p)

        custom_paths = {
            'files': lapwfiles,
            'dirs': [],
        }

        super(EB_WIEN2k, self).sanity_check_step(custom_paths=custom_paths)

    def make_module_extra(self):
        """Set WIENROOT environment variable, and correctly prepend PATH."""

        txt = super(EB_WIEN2k, self).make_module_extra()

        txt += self.module_generator.set_environment("WIENROOT", "$root")
        txt += self.module_generator.prepend_paths("PATH", [""])

        return txt<|MERGE_RESOLUTION|>--- conflicted
+++ resolved
@@ -45,15 +45,10 @@
 import easybuild.tools.toolchain as toolchain
 from easybuild.framework.easyblock import EasyBlock
 from easybuild.framework.easyconfig import CUSTOM
-<<<<<<< HEAD
-from easybuild.tools.filetools import extract_file, mkdir, read_file, rmtree2, run_cmd, run_cmd_qa, write_file
+from easybuild.tools.build_log import EasyBuildError
+from easybuild.tools.filetools import extract_file, mkdir, read_file, rmtree2, write_file
 from easybuild.tools.modules import get_software_root, get_software_version
-=======
-from easybuild.tools.build_log import EasyBuildError
-from easybuild.tools.filetools import extract_file, rmtree2
-from easybuild.tools.modules import get_software_version
 from easybuild.tools.run import run_cmd, run_cmd_qa
->>>>>>> 33f42527
 
 
 class EB_WIEN2k(EasyBlock):
@@ -189,7 +184,7 @@
                 fftw_maj = get_software_version('FFTW').split('.')[0]
                 fftw_spec = 'FFTW%s' % fftw_maj
             else:
-                self.log.error("Required FFTW dependency is missing")
+                raise EasyBuildError("Required FFTW dependency is missing")
             qanda.update({
                  '(not updated) Selection:': comp_answer,
                  'Shared Memory Architecture? (y/N):': 'N',
@@ -227,7 +222,6 @@
         run_cmd_qa(cmd, qanda, no_qa=no_qa, std_qa=std_qa, log_all=True, simple=True)
 
         # post-configure patches
-<<<<<<< HEAD
         parallel_options = {}
         parallel_options_fp = os.path.join(self.cfg['start_dir'], 'parallel_options')
 
@@ -253,35 +247,9 @@
                 ])
                 write_file(parallel_options_fp, extratxt, append=True)
             else:
-                self.log.error("Don't know how to handle remote %s" % self.cfg['remote'])
-=======
-        fn = os.path.join(self.cfg['start_dir'], 'parallel_options')
-        remote = self.cfg['remote']
-        try:
-            for line in fileinput.input(fn, inplace=1, backup='.orig.eb'):
-                if self.cfg['wien_mpirun']:
-                    line = re.sub("(setenv WIEN_MPIRUN\s*).*", r'\1 "%s"' % self.cfg['wien_mpirun'], line)
-                sys.stdout.write(line)
-
-            if remote:
-                f = open(fn, "a")
-
-                if remote == 'pbsssh':
-                    extra = "set remote = pbsssh\n"
-                    extra += "setenv PBSSSHENV 'LD_LIBRARY_PATH PATH'\n"
-                else:
-                    raise EasyBuildError("Don't know how to patch %s for remote %s", fn, remote)
-
-                f.write(extra)
-                f.close()
-
-            self.log.debug("Patched file %s: %s" % (fn, open(fn, 'r').read()))
-
-        except IOError, err:
-            raise EasyBuildError("Failed to patch %s: %s", fn, err)
->>>>>>> 33f42527
-
-        self.log.debug("Patched file %s: %s" % (parallel_options_fp, read_file(parallel_options_fp)))
+                raise EasyBuildError("Don't know how to handle remote %s", self.cfg['remote'])
+
+        self.log.debug("Patched file %s: %s", parallel_options_fp, read_file(parallel_options_fp))
 
     def build_step(self):
         """Build WIEN2k by running siteconfig_lapw script again."""
@@ -425,16 +393,7 @@
             # check output
             scf_fn = "%s.scf" % test_name
             self.log.debug("Checking output of test %s in %s" % (str(test), scf_fn))
-<<<<<<< HEAD
             scftxt = read_file(scf_fn)
-=======
-            try:
-                f = open(scf_fn, "r")
-                scftxt = f.read()
-                f.close()
-            except IOError, err:
-                raise EasyBuildError("Failed to read file %s: %s", scf_fn, err)
->>>>>>> 33f42527
             for regexp_pat in scf_regexp_patterns:
                 regexp = re.compile(regexp_pat, re.M)
                 if not regexp.search(scftxt):
