##
<<<<<<< HEAD
# Copyright 2009-2012 Stijn Deweirdt, Dries Verdegem, Kenneth Hoste, Pieter De Baets, Jens Timmerman, Toon Willems
=======
# Copyright 2009-2012 Stijn De Weirdt, Dries Verdegem, Kenneth Hoste, Pieter De Baets, Jens Timmerman
>>>>>>> a52de4ee
#
# This file is part of EasyBuild,
# originally created by the HPC team of the University of Ghent (http://ugent.be/hpc).
#
# http://github.com/hpcugent/easybuild
#
# EasyBuild is free software: you can redistribute it and/or modify
# it under the terms of the GNU General Public License as published by
# the Free Software Foundation v2.
#
# EasyBuild is distributed in the hope that it will be useful,
# but WITHOUT ANY WARRANTY; without even the implied warranty of
# MERCHANTABILITY or FITNESS FOR A PARTICULAR PURPOSE.  See the
# GNU General Public License for more details.
#
# You should have received a copy of the GNU General Public License
# along with EasyBuild.  If not, see <http://www.gnu.org/licenses/>.
##
import re
import os
import shutil
from copy import copy
from distutils.version import LooseVersion

from easybuild.framework.application import Application
from easybuild.tools.filetools import run_cmd
from easybuild.tools.systemtools import get_kernel_name, get_shared_lib_ext, get_platform_name

class GCC(Application):
    """
    Self-contained build of GCC.
    Uses system compiler for initial build, then bootstraps.
    """

    def __init__(self, *args, **kwargs):
        Application.__init__(self, *args, **kwargs)

        self.cfg.update({'languages':[[], "List of languages to build GCC for (--enable-languages) (default: [])"],
                         'withlto':[True, "Enable LTO support (default: True)"],
                         'withcloog':[False, "Build GCC with CLooG support (default: False)."],
                         'withppl':[False, "Build GCC with PPL support (default: False)."],
                         'pplwatchdog':[False, "Enable PPL watchdog (default: False)"],
                         'clooguseisl':[False, "Use ISL with CLooG or not (use PPL otherwise) (default: False)"]
                         }
                        )

        self.stagedbuild = False

    def create_dir(self, dirname):
        """
        Create a dir to build in.
        """
        dirpath = os.path.join(self.getcfg('startfrom'), dirname)
        try:
            os.mkdir(dirpath)
            os.chdir(dirpath)
            self.log.debug("Created dir at %s" % dirpath)
            return dirpath
        except OSError, err:
            self.log.error("Can't use dir %s to build in: %s" % (dirpath, err))

    def prep_extra_src_dirs(self, stage, target_prefix=None):
        """
        Prepare extra (optional) source directories, so GCC will build these as well.
        """

        known_stages = ["stage1", "stage2", "stage3"]
        if not stage in known_stages:
            self.log.error("Incorrect argument for prep_extra_src_dirs, should be one of: %s" % known_stages)

        configopts = ''
        if stage == "stage2":
            # no MPFR/MPC needed in stage 2
            extra_src_dirs = ["gmp"]
        else:
            extra_src_dirs = ["gmp", "mpfr", "mpc"]

        ## add optional ones that were selected (e.g. CLooG, PPL, ...)
        for x in ["cloog", "ppl"]:
            if self.getcfg('with%s' % x):
                extra_src_dirs.append(x)

        ## see if modules are loaded
        ## if module is available, just use the --with-X GCC configure option
        for extra in copy(extra_src_dirs):
            envvar = os.getenv('SOFTROOT%s' % extra.upper())
            if envvar:
                configopts += " --with-%s=%s" % (extra, envvar)
                extra_src_dirs.remove(extra)
            elif extra in ["cloog", "ppl"] and stage in ["stage1", "stage3"]:
                ## building CLooG or PPL requires a recent compiler
                ## our best bet is to do a 3-staged build of GCC, and
                ## build CLooG/PPL with the GCC we're building in stage 2
                ## then (bootstrap) build GCC in stage 3
                ## also, no need to stage cloog/ppl in stage3 (may even cause troubles)
                self.stagedbuild = True
                extra_src_dirs.remove(extra)

        # try and find source directories with given prefixes
        # these sources should be included in list of sources in .eb spec file,
        # so EasyBuild can unpack them in the build dir
        found_src_dirs = []
        versions = {}
        names = {}
        all_dirs = os.listdir(self.builddir)
        for d in all_dirs:
            for sd in extra_src_dirs:
                if d.startswith(sd):
                    found_src_dirs.append({'source_dir':d,
                                           'target_dir':sd
                                           })
                    # expected format: name[-subname]-version
                    ds = os.path.basename(d).split('-')
                    name = '-'.join(ds[0:-1])
                    names.update({sd:name})
                    ver = ds[-1]
                    versions.update({sd:ver})

        # we need to find all dirs specified, or else...
        if not len(found_src_dirs) == len(extra_src_dirs):
            self.log.error("Couldn't find all source dirs %s: found %s from %s" % (extra_src_dirs, found_src_dirs, all_dirs))

        # copy to a dir with name as expected by GCC build framework
        for d in found_src_dirs:
            src = os.path.join(self.builddir, d['source_dir'])
            if target_prefix:
                dst = os.path.join(target_prefix, d['target_dir'])
            else:
                dst = os.path.join(self.getcfg('startfrom'), d['target_dir'])
            if not os.path.exists(dst):
                try:
                    shutil.copytree(src, dst)
                except OSError, err:
                    self.log.error("Failed to copy src %s to dst %s: %s" % (src, dst, err))
                self.log.debug("Copied %s to %s, so GCC can build %s" % (src, dst, d['target_dir']))
            else:
                self.log.debug("No need to copy %s to %s, it's already there." % (src, dst))

        self.log.debug("Prepared extra src dirs for %s: %s (configopts: %s)" % (stage, found_src_dirs, configopts))

        return {
                'configopts':configopts,
                'names':names,
                'versions':versions
                }

    def run_configure_cmd(self, cmd):
        """
        Run a configure command, with some extra checking (e.g. for unrecognized options).
        """
        (out, ec) = run_cmd(cmd, log_all=True, simple=False)

        if ec != 0:
            self.log.error("Command '%s' exited with exit code != 0 (%s)" % (cmd, ec))

        # configure scripts tend to simply ignore unrecognized options
        # we should be more strict here, because GCC is very much a moving target
        unknown_re = re.compile("WARNING: unrecognized options")

        unknown_options = unknown_re.findall(out)
        if unknown_options:
            self.log.error("Unrecognized options found during configure: %s" % unknown_options)

    def configure(self):
        """
        Configure for GCC build:
        - prepare extra source dirs (GMP, MPFR, MPC, ...)
        - create obj dir to build in (GCC doesn't like to be built in source dir)
        - add configure and make options, according to .eb spec file
        - decide whether or not to do a staged build (which is required to enable PPL/CLooG support)
        - set platform_lib based on config.guess output
        """

        # self.configopts will be reused in a 3-staged build,
        # configopts is only used in first configure
        self.configopts = self.getcfg('configopts')

        # I) prepare extra source dirs, e.g. for GMP, MPFR, MPC (if required), so GCC can build them
        stage1_info = self.prep_extra_src_dirs("stage1")
        configopts = stage1_info['configopts']

        # II) update config options

        ## enable specified language support
        if self.getcfg('languages'):
            self.configopts += " --enable-languages=%s" % ','.join(self.getcfg('languages'))

        ## enable link-time-optimization (LTO) support, if desired
        if self.getcfg('withlto'):
            self.configopts += " --enable-lto"

        ## configure for a release build
        self.configopts += " --enable-checking=release "
        ## enable C++ support (required for GMP build), disable multilib (???)
        self.configopts += " --enable-cxx --disable-multilib"
        ## build both static and dynamic libraries (???)
        self.configopts += " --enable-shared=yes --enable-static=yes "
        ## use POSIX threads
        self.configopts += " --enable-threads=posix "
        ## use GOLD as default linker, enable plugin support
        self.configopts += " --enable-gold=default --enable-plugins "
        ##
        self.configopts += " --enable-ld --with-plugin-ld=ld.gold"

        ## enable bootstrap build for self-containment (unless for staged build)
        if not self.stagedbuild:
            configopts += " --enable-bootstrap"
        else:
            configopts += " --disable-bootstrap"

        if self.stagedbuild:
            #
            # STAGE 1: configure GCC build that will be used to build PPL/CLooG
            #
            self.log.info("Starting with stage 1 of 3-staged build to enable CLooG and/or PPL support...")
            self.stage1installdir = os.path.join(self.builddir, 'GCC_stage1_eb')
            configopts += " --prefix=%(p)s --with-local-prefix=%(p)s" % {'p' : self.stage1installdir}

        else:
            # unstaged build, so just run standard configure/make/make install
            ## set prefixes
            self.log.info("Performing regular GCC build...")
            configopts += " --prefix=%(p)s --with-local-prefix=%(p)s" % {'p' : self.installdir }

        # III) create obj dir to build in, and change to it
        #     GCC doesn't like to be built in the source dir
        if self.stagedbuild:
            self.stage1prefix = self.create_dir("stage1_obj")
        else:
            self.create_dir("obj")

        # IV) actual configure, but not on default path
        cmd = "%s ../configure  %s %s" % (
                                           self.getcfg('preconfigopts'),
                                           self.configopts,
                                           configopts
                                          )

        # instead of relying on uname, we run the same command GCC uses to
        # determine the platform
        out, ec = run_cmd("../config.guess", simple=False)
        if ec == 0:
            self.platform_lib = out.rstrip()
        else:
            self.platform_lib = get_platform_name(withversion=True)

        self.run_configure_cmd(cmd)

    def make(self):

        if self.stagedbuild:

            # make and install stage 1 build of GCC
            paracmd = ''
            if self.getcfg('parallel'):
                paracmd = "-j %s" % self.getcfg('parallel')

            cmd = "%s make %s %s" % (self.getcfg('premakeopts'), paracmd, self.getcfg('makeopts'))
            run_cmd(cmd, log_all=True, simple=True)

            cmd = "make install %s" % (self.getcfg('installopts'))
            run_cmd(cmd, log_all=True, simple=True)

            # register built GCC as compiler to use for stage 2/3
            path = "%s/bin:%s" % (self.stage1installdir, os.getenv('PATH'))
            os.putenv('PATH', path)

            ld_lib_path = "%(dir)s/lib64:%(dir)s/lib:%(val)s" % {
                                      'dir':self.stage1installdir,
                                      'val':os.getenv('LD_LIBRARY_PATH')
                                      }
            os.putenv('LD_LIBRARY_PATH', ld_lib_path)

            #
            # STAGE 2: build GMP/PPL/CLooG for stage 3
            #

            ## create dir to build GMP/PPL/CLooG in
            stage2dir = "stage2_stuff"
            stage2prefix = self.create_dir(stage2dir)

            ## prepare directories to build GMP/PPL/CLooG
            stage2_info = self.prep_extra_src_dirs("stage2", target_prefix=stage2prefix)
            configopts = stage2_info['configopts']

            ## build PPL and CLooG (GMP as dependency)

            for lib in ["gmp", "ppl", "cloog"]:

                self.log.debug("Building %s in stage 2" % lib)

                if lib == "gmp" or self.getcfg('with%s' % lib):

                    libdir = os.path.join(stage2prefix, lib)
                    try:
                        os.chdir(libdir)
                    except OSError, err:
                        self.log.error("Failed to change to %s: %s" % (libdir, err))

                    if lib == "gmp":

                        cmd = "./configure --prefix=%s " % stage2prefix
                        cmd += "--with-pic --disable-shared --enable-cxx"

                    elif lib == "ppl":

                        self.pplver = LooseVersion(stage2_info['versions']['ppl'])

                        cmd = "./configure --prefix=%s --with-pic -disable-shared " % stage2prefix

                        ### only enable C/C++ interfaces (Java interface is sometimes troublesome)
                        cmd += "--enable-interfaces='c c++' "

                        ### enable watchdog (or not)
                        if self.pplver <= LooseVersion("0.11"):
                            if self.getcfg('pplwatchdog'):
                                cmd += "--enable-watchdog "
                            else:
                                cmd += "--disable-watchdog "
                        elif self.getcfg('pplwatchdog'):
                            self.log.error("Enabling PPL watchdog only supported in PPL <= v0.11 .")

                        ### make sure GMP we just built is found
                        cmd += "--with-gmp=%s " % stage2prefix

                    elif lib == "cloog":

                        self.cloogname = stage2_info['names']['cloog']
                        self.cloogver = LooseVersion(stage2_info['versions']['cloog'])
                        v0_15 = LooseVersion("0.15")
                        v0_16 = LooseVersion("0.16")

                        cmd = "./configure --prefix=%s --with-pic --disable-shared " % stage2prefix
                        ### use isl or PPL
                        if self.getcfg('clooguseisl'):
                            if self.cloogver >= v0_16:
                                cmd += "--with-isl=bundled "
                            else:
                                self.log.error("Using ISL is only supported in CLooG >= v0.16 (detected v%s)." % self.cloogver)
                        else:
                            if self.cloogname == "cloog-ppl" and self.cloogver >= v0_15 and self.cloogver < v0_16:
                                cmd += "--with-ppl=%s " % stage2prefix
                            else:
                                errormsg = "PPL only supported with CLooG-PPL v0.15.x (detected v%s)" % self.cloogver
                                errormsg += "\nNeither using PPL or ISL-based ClooG, I'm out of options..."
                                self.log.error(errormsg)

                        ### make sure GMP is found
                        if self.cloogver >= v0_15 and self.cloogver < v0_16:
                            cmd += "--with-gmp=%s " % stage2prefix
                        elif self.cloogver >= v0_16:
                            cmd += "--with-gmp=system --with-gmp-prefix=%s " % stage2prefix
                        else:
                            self.log.error("Don't know how to specify location of GMP to configure of CLooG v%s." % self.cloogver)

                    else:
                        self.log.error("Don't know how to configure for %s" % lib)

                    ### configure
                    self.run_configure_cmd(cmd)

                    ### build and 'install'
                    cmd = "make %s install" % paracmd
                    run_cmd(cmd, log_all=True, simple=True)

                    if lib == "gmp":
                        ### make sure correct GMP is found
                        libpath = os.path.join(stage2prefix, 'lib')
                        incpath = os.path.join(stage2prefix, 'include')

                        cppflags = os.getenv('CPPFLAGS', '')
                        os.putenv('CPPFLAGS', "%s -L%s -I%s " % (cppflags, libpath, incpath))

            #
            # STAGE 3: bootstrap build of final GCC (with PPL/CLooG support)
            #

            ## create new obj dir and change into it
            self.create_dir("stage3_obj")

            ## reconfigure for stage 3 build
            self.log.info("Stage 2 of 3-staged build completed, continuing with stage 2 (with CLooG and/or PPL support enabled)...")

            stage3_info = self.prep_extra_src_dirs("stage3")
            configopts = stage3_info['configopts']
            configopts += " --prefix=%(p)s --with-local-prefix=%(p)s" % {'p' : self.installdir }

            ## enable bootstrapping for self-containment
            configopts += " --enable-bootstrap "

            ## PPL config options
            if self.getcfg('withppl'):
                ### for PPL build and CLooG-PPL linking
                libstdcxxpath = "%s/lib64/libstdc++.a" % self.stage1installdir
                configopts += "--with-host-libstdcxx='-static-libgcc %s -lm' " % libstdcxxpath

                configopts += "--with-ppl=%s " % stage2prefix

                if self.pplver <= LooseVersion("0.11"):
                    if self.getcfg('pplwatchdog'):
                        configopts += "--enable-watchdog "
                    else:
                        configopts += "--disable-watchdog "

            ## CLooG config options
            if self.getcfg('withcloog'):
                configopts += "--with-cloog=%s " % stage2prefix

                if self.getcfg('clooguseisl') and self.cloogver >= LooseVersion("0.16"):
                    configopts += "--enable-cloog-backend=isl "

            # configure
            cmd = "%s ../configure %s %s" % (
                                             self.getcfg('preconfigopts'),
                                             self.configopts,
                                             configopts
                                             )
            self.run_configure_cmd(cmd)

        # build with bootstrapping for self-containment
        self.updatecfg('makeopts', 'bootstrap')

        # call standard make
        Application.make(self)

    # make install is just standard makeInstall, nothing special there

    def sanitycheck(self):
        """
        Custom sanity check for GCC
        """

        if not self.getcfg('sanityCheckPaths'):

            kernel_name = get_kernel_name()

            sharedlib_ext = get_shared_lib_ext()

            common_infix = 'gcc/%s/%s' % (self.platform_lib, self.version())

            bin_files = ["gcov"]
            lib64_files = ["libgomp.%s" % sharedlib_ext, "libgomp.a"]
            if kernel_name == 'Linux':
                lib64_files.extend(["libgcc_s.%s" % sharedlib_ext, "libmudflap.%s" % sharedlib_ext, "libmudflap.a"])
            libexec_files = []
            dirs = ['lib/%s' % common_infix]
            if kernel_name == 'Linux':
                dirs.append('lib64')

            if not self.getcfg('languages'):
                # default languages are c, c++, fortran
                bin_files = ["c++", "cpp", "g++", "gcc", "gcov", "gfortran"]
                lib64_files.extend(["libstdc++.%s" % sharedlib_ext, "libstdc++.a"])
                libexec_files = ['cc1', 'cc1plus', 'collect2', 'f951']

            if 'c' in self.getcfg('languages'):
                bin_files.extend(['cpp', 'gcc'])

            if 'c++' in self.getcfg('languages'):
                bin_files.extend(['c++', 'g++'])
                dirs.append('include/c++/%s' % self.version())
                lib64_files.extend(["libstdc++.%s" % sharedlib_ext, "libstdc++.a"])

            if 'fortran' in self.getcfg('languages'):
                bin_files.append('gfortran')
                lib64_files.extend(['libgfortran.%s' % sharedlib_ext, 'libgfortran.a'])

            if 'lto' in self.getcfg('languages'):
                libexec_files.extend(['lto1', 'lto-wrapper'])
                if kernel_name in ['Linux']:
                    libexec_files.append('liblto_plugin.%s' % sharedlib_ext)

            bin_files = ["bin/%s" % x for x in bin_files]
            if kernel_name in ['Darwin']:
                lib64_files = ["lib/%s" % x for x in lib64_files]
            else:
                lib64_files = ["lib64/%s" % x for x in lib64_files]
            libexec_files = ["libexec/%s/%s" % (common_infix, x) for x in libexec_files]

            self.setcfg('sanityCheckPaths', {'files':bin_files + lib64_files + libexec_files,
                                            'dirs':dirs
                                           })

            self.log.info("Customized sanity check paths: %s" % self.getcfg('sanityCheckPaths'))

        Application.sanitycheck(self)

    def makeModuleReqGuess(self):
        """
        Make sure all GCC libs are in LD_LIBRARY_PATH
        """
        return {
                'PATH':['bin'],
                'LD_LIBRARY_PATH':['lib', 'lib64',
                                   'lib/gcc/%s' % (self.platform_lib, self.getcfg('version'))],
                'MANPATH':['man', 'share/man']
               }<|MERGE_RESOLUTION|>--- conflicted
+++ resolved
@@ -1,9 +1,5 @@
 ##
-<<<<<<< HEAD
-# Copyright 2009-2012 Stijn Deweirdt, Dries Verdegem, Kenneth Hoste, Pieter De Baets, Jens Timmerman, Toon Willems
-=======
-# Copyright 2009-2012 Stijn De Weirdt, Dries Verdegem, Kenneth Hoste, Pieter De Baets, Jens Timmerman
->>>>>>> a52de4ee
+# Copyright 2009-2012 Stijn De weirdt, Dries Verdegem, Kenneth Hoste, Pieter De Baets, Jens Timmerman, Toon Willems
 #
 # This file is part of EasyBuild,
 # originally created by the HPC team of the University of Ghent (http://ugent.be/hpc).
