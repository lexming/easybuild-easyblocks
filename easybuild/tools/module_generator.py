--- conflicted
+++ resolved
@@ -50,13 +50,8 @@
             base = self.app.builddir
 
         # Real file goes in 'all' category
-<<<<<<< HEAD
-        allPath = os.path.join(base, 'all', self.app.name())
-        self.filename = os.path.join(allPath, self.app.installversion())
-=======
         self.module_path = os.path.join(base, 'all')
         self.filename = os.path.join(self.module_path, self.app.name(), self.app.installversion)
->>>>>>> c6822cef
 
         # Make symlink in moduleclass category
         classPath = os.path.join(base, self.app.getcfg('moduleclass'), self.app.name())
