--- conflicted
+++ resolved
@@ -300,11 +300,7 @@
         cmd, stdin = self.prepare_r_ext_install()
         self.install_R_package(cmd, inp=stdin)
 
-<<<<<<< HEAD
-    def install_extension_async(self):
-=======
-    def run_async(self, thread_pool):
->>>>>>> 7ff6d2a8
+    def install_extension_async(self, thread_pool):
         """
         Start installation of R package as an extension asynchronously.
         """
