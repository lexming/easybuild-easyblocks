--- conflicted
+++ resolved
@@ -32,7 +32,8 @@
 import os
 
 from easybuild.easyblocks.generic.makecp import MakeCp
-from easybuild.tools.filetools import run_cmd, mkdir
+from easybuild.tools.filetools import mkdir
+
 
 class EB_BLAT(MakeCp):
     """Support for building and installing BLAT."""
@@ -47,11 +48,4 @@
         bindir = os.path.join(os.getcwd(), "bin")
         self.cfg.update('buildopts', "BINDIR=%s" % bindir)
 
-<<<<<<< HEAD
-        cmd = "MACHTYPE=x86_64 %s make %s BINDIR=%s" % (self.cfg['prebuildopts'], paracmd, bindir)
-        (out, _) = run_cmd(cmd, log_all=True, simple=False, log_output=verbose)
-
-        return out
-=======
-        return super(EB_BLAT, self).build_step(verbose=verbose)
->>>>>>> bde0dfb8
+        return super(EB_BLAT, self).build_step(verbose=verbose)