##
# Copyright 2009-2023 Ghent University
#
# This file is part of EasyBuild,
# originally created by the HPC team of Ghent University (http://ugent.be/hpc/en),
# with support of Ghent University (http://ugent.be/hpc),
# the Flemish Supercomputer Centre (VSC) (https://www.vscentrum.be),
# Flemish Research Foundation (FWO) (http://www.fwo.be/en)
# and the Department of Economy, Science and Innovation (EWI) (http://www.ewi-vlaanderen.be/en).
#
# https://github.com/easybuilders/easybuild
#
# EasyBuild is free software: you can redistribute it and/or modify
# it under the terms of the GNU General Public License as published by
# the Free Software Foundation v2.
#
# EasyBuild is distributed in the hope that it will be useful,
# but WITHOUT ANY WARRANTY; without even the implied warranty of
# MERCHANTABILITY or FITNESS FOR A PARTICULAR PURPOSE.  See the
# GNU General Public License for more details.
#
# You should have received a copy of the GNU General Public License
# along with EasyBuild.  If not, see <http://www.gnu.org/licenses/>.
##
"""
EasyBuild support for Python packages, implemented as an easyblock

@author: Stijn De Weirdt (Ghent University)
@author: Dries Verdegem (Ghent University)
@author: Kenneth Hoste (Ghent University)
@author: Pieter De Baets (Ghent University)
@author: Jens Timmerman (Ghent University)
@author: Alexander Grund (TU Dresden)
"""
import json
import os
import re
import sys
import tempfile
from easybuild.tools import LooseVersion
from distutils.sysconfig import get_config_vars

import easybuild.tools.environment as env
from easybuild.base import fancylogger
from easybuild.easyblocks.python import EBPYTHONPREFIXES, EXTS_FILTER_PYTHON_PACKAGES
from easybuild.framework.easyconfig import CUSTOM
from easybuild.framework.easyconfig.default import DEFAULT_CONFIG
from easybuild.framework.easyconfig.templates import TEMPLATE_CONSTANTS
from easybuild.framework.extensioneasyblock import ExtensionEasyBlock
from easybuild.tools.build_log import EasyBuildError, print_msg
from easybuild.tools.config import build_option
from easybuild.tools.filetools import change_dir, mkdir, remove_dir, symlink, which
from easybuild.tools.modules import get_software_root
from easybuild.tools.run import run_shell_cmd, subprocess_popen_text
from easybuild.tools.utilities import nub
from easybuild.tools.hooks import CONFIGURE_STEP, BUILD_STEP, TEST_STEP, INSTALL_STEP


# not 'easy_install' deliberately, to avoid that pkg installations listed in easy-install.pth get preference
# '.' is required at the end when using easy_install/pip in unpacked source dir
EASY_INSTALL_TARGET = "easy_install"
PIP_INSTALL_CMD = "%(python)s -m pip install --prefix=%(prefix)s %(installopts)s %(loc)s"
SETUP_PY_INSTALL_CMD = "%(python)s setup.py %(install_target)s --prefix=%(prefix)s %(installopts)s"
UNKNOWN = 'UNKNOWN'

# Python installation schemes, see https://docs.python.org/3/library/sysconfig.html#installation-paths;
# posix_prefix is the default upstream installation scheme (and the want to want)
PY_INSTALL_SCHEME_POSIX_PREFIX = 'posix_prefix'
# posix_local is custom installation scheme on Debian/Ubuntu which implies additional action,
# see https://github.com/easybuilders/easybuild-easyblocks/issues/2976
PY_INSTALL_SCHEME_POSIX_LOCAL = 'posix_local'
PY_INSTALL_SCHEMES = [
    PY_INSTALL_SCHEME_POSIX_PREFIX,
    PY_INSTALL_SCHEME_POSIX_LOCAL,
]


def det_python_version(python_cmd):
    """Determine version of specified 'python' command."""
    pycode = 'import sys; print("%s.%s.%s" % sys.version_info[:3])'
    res = run_shell_cmd("%s -c '%s'" % (python_cmd, pycode), hidden=True)
    return res.output.strip()


def pick_python_cmd(req_maj_ver=None, req_min_ver=None):
    """
    Pick 'python' command to use, based on specified version requirements.
    If the major version is specified, it must be an exact match (==).
    If the minor version is specified, it is considered a minimal minor version (>=).

    List of considered 'python' commands (in order)
    * 'python' available through $PATH
    * 'python<major_ver>' available through $PATH
    * 'python<major_ver>.<minor_ver>' available through $PATH
    * Python executable used in current session (sys.executable)
    """
    log = fancylogger.getLogger('pick_python_cmd', fname=False)

    def check_python_cmd(python_cmd):
        """Check whether specified Python command satisfies requirements."""

        # check whether specified Python command is available
        if os.path.isabs(python_cmd):
            if not os.path.isfile(python_cmd):
                log.debug("Python command '%s' does not exist", python_cmd)
                return False
        else:
            python_cmd_path = which(python_cmd)
            if python_cmd_path is None:
                log.debug("Python command '%s' not available through $PATH", python_cmd)
                return False

        if req_maj_ver is not None:
            if req_min_ver is None:
                req_majmin_ver = '%s.0' % req_maj_ver
            else:
                req_majmin_ver = '%s.%s' % (req_maj_ver, req_min_ver)

            pyver = det_python_version(python_cmd)

            # (strict) check for major version
            maj_ver = pyver.split('.')[0]
            if maj_ver != str(req_maj_ver):
                log.debug("Major Python version does not match: %s vs %s", maj_ver, req_maj_ver)
                return False

            # check for minimal minor version
            if LooseVersion(pyver) < LooseVersion(req_majmin_ver):
                log.debug("Minimal requirement for minor Python version not satisfied: %s vs %s", pyver, req_majmin_ver)
                return False

        # all check passed
        log.debug("All check passed for Python command '%s'!", python_cmd)
        return True

    # compose list of 'python' commands to consider
    python_cmds = ['python']
    if req_maj_ver:
        python_cmds.append('python%s' % req_maj_ver)
        if req_min_ver:
            python_cmds.append('python%s.%s' % (req_maj_ver, req_min_ver))
    python_cmds.append(sys.executable)
    log.debug("Considering Python commands: %s", ', '.join(python_cmds))

    # try and find a 'python' command that satisfies the requirements
    res = None
    for python_cmd in python_cmds:
        if check_python_cmd(python_cmd):
            log.debug("Python command '%s' satisfies version requirements!", python_cmd)
            if os.path.isabs(python_cmd):
                res = python_cmd
            else:
                res = which(python_cmd)
            log.debug("Absolute path to retained Python command: %s", res)
            break
        else:
            log.debug("Python command '%s' does not satisfy version requirements (maj: %s, min: %s), moving on",
                      python_cmd, req_maj_ver, req_min_ver)

    return res


def det_pylibdir(plat_specific=False, python_cmd=None):
    """Determine Python library directory."""
    log = fancylogger.getLogger('det_pylibdir', fname=False)

    if python_cmd is None:
        # use 'python' that is listed first in $PATH if none was specified
        python_cmd = 'python'

    # determine Python lib dir via distutils
    # use run_shell_cmd, we can to talk to the active Python, not the system Python running EasyBuild
    prefix = '/tmp/'
    if LooseVersion(det_python_version(python_cmd)) >= LooseVersion('3.12'):
        # Python 3.12 removed distutils but has a core sysconfig module which is similar
        pathname = 'platlib' if plat_specific else 'purelib'
        vars = {'platbase': prefix, 'base': prefix}
        pycode = 'import sysconfig; print(sysconfig.get_path("%s", vars=%s))' % (pathname, vars)
    else:
        args = 'plat_specific=%s, prefix="%s"' % (plat_specific, prefix)
        pycode = "import distutils.sysconfig; print(distutils.sysconfig.get_python_lib(%s))" % args
    cmd = "%s -c '%s'" % (python_cmd, pycode.replace("'", '"'))

    log.debug("Determining Python library directory using command '%s'", cmd)

    res = run_shell_cmd(cmd, in_dry_run=True, hidden=True)
    txt = res.output.strip().split('\n')[-1]

    # value obtained should start with specified prefix, otherwise something is very wrong
    if not txt.startswith(prefix):
        raise EasyBuildError("Last line of output of %s does not start with specified prefix %s: %s (exit code %s)",
                             cmd, prefix, res.output, res.exit_code)

    pylibdir = txt[len(prefix):]
    log.debug("Determined pylibdir using '%s': %s", cmd, pylibdir)
    return pylibdir


def get_pylibdirs(python_cmd):
    """Return a list of python library paths to use. The first entry will be the main one"""
    log = fancylogger.getLogger('get_pylibdirs', fname=False)

    # pylibdir is the 'main' Python lib directory
    pylibdir = det_pylibdir(python_cmd=python_cmd)
    log.debug("Python library dir: %s" % pylibdir)

    # on (some) multilib systems, the platform-specific library directory for the system Python is different
    # cfr. http://serverfault.com/a/88739/126446
    # so, we keep a list of different Python lib directories to take into account
    all_pylibdirs = nub([pylibdir, det_pylibdir(plat_specific=True, python_cmd=python_cmd)])
    log.debug("All Python library dirs: %s" % all_pylibdirs)

    # make very sure an entry starting with lib/ is present,
    # since older versions of setuptools hardcode 'lib' rather than using the value produced by
    # distutils.sysconfig.get_python_lib (which may always be lib64/...)
    if not any(pylibdir.startswith('lib' + os.path.sep) for pylibdir in all_pylibdirs):
        pylibdir = os.path.join('lib', *pylibdir.split(os.path.sep)[1:])
        all_pylibdirs.append(pylibdir)
        log.debug("No lib/ entry found in list of Python lib dirs, so added it: %s", all_pylibdirs)
    return all_pylibdirs


def det_pip_version(python_cmd='python'):
    """Determine version of currently active 'pip' module."""

    pip_version = None
    log = fancylogger.getLogger('det_pip_version', fname=False)
    log.info("Determining pip version...")

    res = run_shell_cmd("%s -m pip --version" % python_cmd, hidden=True)
    out = res.output

    pip_version_regex = re.compile('^pip ([0-9.]+)')
    res = pip_version_regex.search(out)
    if res:
        pip_version = res.group(1)
        log.info("Found pip version: %s", pip_version)
    else:
        log.warning("Failed to determine pip version from '%s' using pattern '%s'", out, pip_version_regex.pattern)

    return pip_version


def det_py_install_scheme(python_cmd='python'):
    """
    Try to determine active installation scheme used by Python.
    """
    # default installation scheme is 'posix_prefix',
    # see also https://docs.python.org/3/library/sysconfig.html#installation-paths;
    # on Debian/Ubuntu, we may be getting 'posix_local' as custom installation scheme,
    # which injects /local as a subdirectory and cause trouble
    # (see also https://github.com/easybuilders/easybuild-easyblocks/issues/2976)

    log = fancylogger.getLogger('det_py_install_scheme', fname=False)

    # sysconfig._get_default_scheme was renamed to sysconfig.get_default_scheme in Python 3.10
    pyver = det_python_version(python_cmd)
    if LooseVersion(pyver) >= LooseVersion('3.10'):
        get_default_scheme = 'get_default_scheme'
    else:
        get_default_scheme = '_get_default_scheme'

    cmd = "%s -c 'import sysconfig; print(sysconfig.%s())'" % (python_cmd, get_default_scheme)
    log.debug("Determining active Python installation scheme with: %s", cmd)
    res = run_shell_cmd(cmd, hidden=True)
    py_install_scheme = res.output.strip()

    if py_install_scheme in PY_INSTALL_SCHEMES:
        log.info("Active Python installation scheme: %s", py_install_scheme)
    else:
        log.warning("Unknown Python installation scheme: %s", py_install_scheme)

    return py_install_scheme


def handle_local_py_install_scheme(install_dir):
    """
    Handle situation in which 'posix_local' installation scheme was used,
    which implies that <prefix>/local/' rather than <prefix>/ was used as installation prefix...
    """
    # see also https://github.com/easybuilders/easybuild-easyblocks/issues/2976

    log = fancylogger.getLogger('handle_local_py_install_scheme', fname=False)

    install_dir_local = os.path.join(install_dir, 'local')
    if os.path.exists(install_dir_local):
        subdirs = os.listdir(install_dir)
        log.info("Found 'local' subdirectory in installation prefix %s: %s", install_dir, subdirs)

        local_subdirs = os.listdir(install_dir_local)
        log.info("Subdirectories of %s: %s", install_dir_local, local_subdirs)

        # symlink subdirectories of <prefix>/local directly into <prefix>
        cwd = change_dir(install_dir)
        for local_subdir in local_subdirs:
            srcpath = os.path.join('local', local_subdir)
            symlink(srcpath, os.path.join(install_dir, local_subdir), use_abspath_source=False)
        change_dir(cwd)


def symlink_dist_site_packages(install_dir, pylibdirs):
    """
    Symlink site-packages to dist-packages if only the latter is available in the specified directories.
    """
    # in some situations, for example when the default installation scheme is not the upstream default posix_prefix,
    # as is the case in Ubuntu 22.04 (cfr. https://github.com/easybuilders/easybuild-easyblocks/issues/2976),
    # Python packages may get installed in <prefix>/.../dist-packages rather than <prefix>/.../site-packages;
    # we try to determine all possible paths in get_pylibdirs but we still may get it wrong,
    # mostly because distutils.sysconfig.get_python_lib(..., prefix=...) isn't correct when posix_prefix
    # is not the active installation scheme;
    # so taking the coward way out: just symlink site-packages to dist-packages if only latter is available
    dist_pkgs = 'dist-packages'
    for pylibdir in pylibdirs:
        dist_pkgs_path = os.path.join(install_dir, os.path.dirname(pylibdir), dist_pkgs)
        site_pkgs_path = os.path.join(os.path.dirname(dist_pkgs_path), 'site-packages')

        # site-packages may be there as empty directory (see mkdir loop in install_step);
        # just remove it if that's the case so we can symlink to dist-packages
        if os.path.exists(site_pkgs_path) and not os.listdir(site_pkgs_path):
            remove_dir(site_pkgs_path)

        if os.path.exists(dist_pkgs_path) and not os.path.exists(site_pkgs_path):
            symlink(dist_pkgs, site_pkgs_path, use_abspath_source=False)


class PythonPackage(ExtensionEasyBlock):
    """Builds and installs a Python package, and provides a dedicated module file."""

    @staticmethod
    def extra_options(extra_vars=None):
        """Easyconfig parameters specific to Python packages."""
        if extra_vars is None:
            extra_vars = {}
        extra_vars.update({
            'buildcmd': [None, "Command for building the package (e.g. for custom builds resulting in a whl file). "
                               "When using setup.py this will be passed to setup.py and defaults to 'build'. "
                               "Otherwise it will be used as-is. A value of None then skips the build step. "
                               "The template %(python)s will be replace by the currently used Python binary.", CUSTOM],
            'check_ldshared': [None, 'Check Python value of $LDSHARED, correct if needed to "$CC -shared"', CUSTOM],
            'download_dep_fail': [True, "Fail if downloaded dependencies are detected", CUSTOM],
            'install_src': [None, "Source path to pass to the install command (e.g. a whl file)."
                                  "Defaults to '.' for unpacked sources or the first source file specified", CUSTOM],
            'install_target': ['install', "Option to pass to setup.py", CUSTOM],
            'pip_ignore_installed': [True, "Let pip ignore installed Python packages (i.e. don't remove them)", CUSTOM],
            'pip_no_index': [None, "Pass --no-index to pip to disable connecting to PyPi entirely which also disables "
                                   "the pip version check. Enabled by default when pip_ignore_installed=True", CUSTOM],
            'pip_verbose': [None, "Pass --verbose to 'pip install' (if pip is used). "
                                  "Enabled by default if the EB option --debug is used.", CUSTOM],
            'req_py_majver': [None, "Required major Python version (only relevant when using system Python)", CUSTOM],
            'req_py_minver': [None, "Required minor Python version (only relevant when using system Python)", CUSTOM],
            'sanity_pip_check': [True, "Run 'python -m pip check' to ensure all required Python packages are "
                                       "installed and check for any package with an invalid (0.0.0) version.", CUSTOM],
            'runtest': [True, "Run unit tests.", CUSTOM],  # overrides default
            'testinstall': [False, "Install into temporary directory prior to running the tests.", CUSTOM],
            'unpack_sources': [None, "Unpack sources prior to build/install. Defaults to 'True' except for whl files",
                               CUSTOM],
            # A version of 0.0.0 is usually an error on installation unless the package does really not provide a
            # version. Those would fail the (extended) sanity_pip_check. So as a last resort they can be added here
            # and will be excluded from that check. Note that the display name is required, i.e. from `pip list`.
            'unversioned_packages': [[], "List of packages that don't have a version at all, i.e. show 0.0.0", CUSTOM],
            'use_pip': [True, "Install using '%s'" % PIP_INSTALL_CMD, CUSTOM],
            'use_pip_editable': [False, "Install using 'pip install --editable'", CUSTOM],
            # see https://packaging.python.org/tutorials/installing-packages/#installing-setuptools-extras
            'use_pip_extras': [None, "String with comma-separated list of 'extras' to install via pip", CUSTOM],
            'use_pip_for_deps': [False, "Install dependencies using '%s'" % PIP_INSTALL_CMD, CUSTOM],
            'use_pip_requirement': [False, "Install using 'python -m pip install --requirement'. The sources is " +
                                           "expected to be the requirements file.", CUSTOM],
            'zipped_egg': [False, "Install as a zipped eggs", CUSTOM],
        })
        # Use PYPI_SOURCE as the default for source_urls.
        # As PyPi ignores the casing in the path part of the URL (but not the filename) we can always use PYPI_SOURCE.
        if 'source_urls' not in extra_vars:
            # Create a copy so the defaults are not modified by the following line
            src_urls = DEFAULT_CONFIG['source_urls'][:]
            src_urls[0] = [url for name, url, _ in TEMPLATE_CONSTANTS if name == 'PYPI_SOURCE']
            extra_vars['source_urls'] = src_urls

        return ExtensionEasyBlock.extra_options(extra_vars=extra_vars)

    def __init__(self, *args, **kwargs):
        """Initialize custom class variables."""
        super(PythonPackage, self).__init__(*args, **kwargs)

        self.sitecfg = None
        self.sitecfgfn = 'site.cfg'
        self.sitecfglibdir = None
        self.sitecfgincdir = None
        self.testinstall = self.cfg['testinstall']
        self.testcmd = None
        self.unpack_options = self.cfg['unpack_options']

        self.require_python = True
        self.python_cmd = None
        self.pylibdir = UNKNOWN
        self.all_pylibdirs = [UNKNOWN]

        self.py_installopts = []
        self.install_cmd_output = ''

        # make sure there's no site.cfg in $HOME, because setup.py will find it and use it
        home = os.path.expanduser('~')
        if os.path.exists(os.path.join(home, 'site.cfg')):
            raise EasyBuildError("Found site.cfg in your home directory (%s), please remove it.", home)

        # use lowercase name as default value for expected module name (used in sanity check)
        if 'modulename' not in self.options:
            self.options['modulename'] = self.name.lower().replace('-', '_')
            self.log.info("Using default value for expected module name (lowercase software name): '%s'",
                          self.options['modulename'])

        # only for Python packages installed as extensions:
        # inherit setting for detection of downloaded dependencies from parent,
        # if 'download_dep_fail' was left unspecified
        if self.is_extension and self.cfg.get('download_dep_fail') is None:
            self.cfg['download_dep_fail'] = self.master.cfg['exts_download_dep_fail']
            self.log.info("Inherited setting for detection of downloaded dependencies from parent: %s",
                          self.cfg['download_dep_fail'])

        # figure out whether this Python package is being installed for multiple Python versions
        self.multi_python = 'Python' in self.cfg['multi_deps']

        # determine install command
        self.use_setup_py = False
        self.determine_install_command()

    def determine_install_command(self):
        """
        Determine install command to use.
        """
        if self.cfg.get('use_pip', True) or self.cfg.get('use_pip_editable', False):
            self.install_cmd = PIP_INSTALL_CMD

            pip_verbose = self.cfg.get('pip_verbose', None)
            if pip_verbose or (pip_verbose is None and build_option('debug')):
                self.py_installopts.append('--verbose')

            # don't auto-install dependencies with pip unless use_pip_for_deps=True
            # the default is use_pip_for_deps=False
            if self.cfg.get('use_pip_for_deps'):
                self.log.info("Using pip to also install the dependencies")
            else:
                self.log.info("Using pip with --no-deps option")
                self.py_installopts.append('--no-deps')

            if self.cfg.get('pip_ignore_installed', True):
                # don't (try to) uninstall already availale versions of the package being installed
                self.py_installopts.append('--ignore-installed')

            if self.cfg.get('zipped_egg', False):
                self.py_installopts.append('--egg')

            pip_no_index = self.cfg.get('pip_no_index', None)
<<<<<<< HEAD
            if pip_no_index or (pip_no_index is None and self.cfg.get('download_dep_fail', True)):
                self.cfg.update('installopts', '--no-index')
=======
            if pip_no_index or (pip_no_index is None and self.cfg.get('download_dep_fail')):
                self.py_installopts.append('--no-index')
>>>>>>> 7bc2b575

            # avoid that pip (ab)uses $HOME/.cache/pip
            # cfr. https://pip.pypa.io/en/stable/reference/pip_install/#caching
            env.setvar('XDG_CACHE_HOME', tempfile.gettempdir())
            self.log.info("Using %s as pip cache directory", os.environ['XDG_CACHE_HOME'])

        else:
            self.use_setup_py = True
            self.install_cmd = SETUP_PY_INSTALL_CMD

            if self.cfg['install_target'] == EASY_INSTALL_TARGET:
                self.install_cmd += " %(loc)s"
                self.py_installopts.append('--no-deps')
            if self.cfg.get('zipped_egg', False):
                if self.cfg['install_target'] == EASY_INSTALL_TARGET:
                    self.py_installopts.append('--zip-ok')
                else:
                    raise EasyBuildError("Installing zipped eggs requires using easy_install or pip")

        self.log.info("Using '%s' as install command", self.install_cmd)

    def set_pylibdirs(self):
        """Set Python lib directory-related class variables."""

        self.all_pylibdirs = get_pylibdirs(python_cmd=self.python_cmd)
        self.pylibdir = self.all_pylibdirs[0]

    def prepare_python(self):
        """Python-specific preparations."""

        # pick 'python' command to use
        python = None
        python_root = get_software_root('Python')
        # keep in mind that Python may be listed as an allowed system dependency,
        # so just checking Python root is not sufficient
        if python_root:
            bin_python = os.path.join(python_root, 'bin', 'python')
            if os.path.exists(bin_python) and os.path.samefile(which('python'), bin_python):
                # if Python is listed as a (build) dependency, use 'python' command provided that way
                python = os.path.join(python_root, 'bin', 'python')
                self.log.debug("Retaining 'python' command for Python dependency: %s", python)

        if python is None:
            # if no Python version requirements are specified,
            # use major/minor version of Python being used in this EasyBuild session
            req_py_majver = self.cfg['req_py_majver']
            if req_py_majver is None:
                req_py_majver = sys.version_info[0]
            req_py_minver = self.cfg['req_py_minver']
            if req_py_minver is None:
                req_py_minver = sys.version_info[1]

            # if using system Python, go hunting for a 'python' command that satisfies the requirements
            python = pick_python_cmd(req_maj_ver=req_py_majver, req_min_ver=req_py_minver)

        if python:
            self.python_cmd = python
            self.log.info("Python command being used: %s", self.python_cmd)
        elif self.require_python:
            raise EasyBuildError("Failed to pick Python command to use")
        else:
            self.log.warning("No Python command found!")

        if self.python_cmd:
            # set Python lib directories
            self.set_pylibdirs()

    def _should_unpack_source(self):
        """Determine whether we need to unpack the source(s)"""

        unpack_sources = self.cfg.get('unpack_sources')

        # if unpack_sources is not specified, check file extension of (first) source file
        if unpack_sources is None:
            src = self.src
            # we may have a list of sources, only consider first source file in that case
            if isinstance(src, (list, tuple)):
                if src:
                    src = src[0]
                    # source file specs (incl. path) could be specified via a dict
                    if isinstance(src, dict) and 'path' in src:
                        src = src['path']
                else:
                    unpack_sources = False

            # if undecided, check the source file extension: don't try to unpack wheels (*.whl)
            if unpack_sources is None:
                _, ext = os.path.splitext(src)
                unpack_sources = ext.lower() != '.whl'

        return unpack_sources

    def get_installed_python_packages(self, names_only=True, python_cmd=None):
        """Return list of Python packages that are installed

        When names_only is True then only the names are returned, else the full info from `pip list`.
        Note that the names are reported by pip and might be different to the name that need to be used to import it
        """
        if python_cmd is None:
            python_cmd = self.python_cmd
        # Check installed python packages but only check stdout, not stderr which might contain user facing warnings
        cmd_list = [python_cmd, '-m', 'pip', 'list', '--isolated', '--disable-pip-version-check',
                    '--format', 'json']
        full_cmd = ' '.join(cmd_list)
        self.log.info("Running command '%s'" % full_cmd)
        proc = subprocess_popen_text(cmd_list, env=os.environ)
        (stdout, stderr) = proc.communicate()
        ec = proc.returncode
        msg = "Command '%s' returned with %s: stdout: %s; stderr: %s" % (full_cmd, ec, stdout, stderr)
        if ec:
            self.log.info(msg)
            raise EasyBuildError('Failed to determine installed python packages: %s', stderr)

        self.log.debug(msg)
        pkgs = json.loads(stdout.strip())
        if names_only:
            return [pkg['name'] for pkg in pkgs]
        else:
            return pkgs

    def using_pip_install(self):
        """
        Check whether 'pip install --prefix' is being used to install Python packages.
        """
        if self.install_cmd.startswith(PIP_INSTALL_CMD):
            self.log.debug("Using 'pip install' for installing Python packages: %s" % self.install_cmd)
            return True
        else:
            self.log.debug("Not using 'pip install' for installing Python packages (install command template: %s)",
                           self.install_cmd)
            return False

    def using_local_py_install_scheme(self):
        """
        Determine whether the custom 'posix_local' Python installation scheme is actually used.
        This requires that 'pip install --prefix' is used, since the active Python installation scheme
        doesn't matter when using 'python setup.py install --prefix'.
        """
        # see also  https://github.com/easybuilders/easybuild-easyblocks/issues/2976
        py_install_scheme = det_py_install_scheme(python_cmd=self.python_cmd)
        return py_install_scheme == PY_INSTALL_SCHEME_POSIX_LOCAL and self.using_pip_install()

    def compose_install_command(self, prefix, extrapath=None, installopts=None):
        """Compose full install command."""

        if self.using_pip_install():

            pip_version = det_pip_version(python_cmd=self.python_cmd)
            if pip_version:
                # pip 8.x or newer required, because of --prefix option being used
                if LooseVersion(pip_version) >= LooseVersion('8.0'):
                    self.log.info("Found pip version %s, OK", pip_version)
                else:
                    raise EasyBuildError("Need pip version 8.0 or newer, found version %s", pip_version)

                # pip 10.x introduced a nice new "build isolation" feature (enabled by default),
                # which will download and install in a list of build dependencies specified in a pyproject.toml file
                # (see also https://pip.pypa.io/en/stable/reference/pip/#pep-517-and-518-support);
                # since we provide all required dependencies already, we disable this via --no-build-isolation
                if LooseVersion(pip_version) >= LooseVersion('10.0'):
                    if '--no-build-isolation' not in self.cfg['installopts']:
                        self.py_installopts.append('--no-build-isolation')

            elif not self.dry_run:
                raise EasyBuildError("Failed to determine pip version!")

        cmd = []
        if extrapath:
            cmd.append(extrapath)

        loc = self.cfg.get('install_src')
        if not loc:
            if self._should_unpack_source():
                # specify current directory
                loc = '.'
            elif isinstance(self.src, str):
                # for extensions, self.src specifies the location of the source file
                loc = self.src
            else:
                # otherwise, self.src is a list of dicts, one element per source file
                loc = self.src[0]['path']

        if self.using_pip_install():
            extras = self.cfg.get('use_pip_extras')
            if extras:
                loc += '[%s]' % extras

        if installopts is None:
            installopts = ' '.join([self.cfg['installopts']] + self.py_installopts)

        if self.cfg.get('use_pip_editable', False):
            # add --editable option when requested, in the right place (i.e. right before the location specification)
            loc = "--editable %s" % loc

        if self.cfg.get('use_pip_requirement', False):
            # add --requirement option when requested, in the right place (i.e. right before the location specification)
            loc = "--requirement %s" % loc

        cmd.extend([
            self.cfg['preinstallopts'],
            self.install_cmd % {
                'installopts': installopts,
                'install_target': self.cfg['install_target'],
                'loc': loc,
                'prefix': prefix,
                'python': self.python_cmd,
            },
        ])

        return ' '.join(cmd)

    def py_post_install_shenanigans(self, install_dir):
        """
        Run post-installation shenanigans on specified installation directory, incl:
        * dealing with 'local' subdirectory in install directory in case 'posix_local' installation scheme was used;
        * symlinking site-packages to dist-packages if only the former is available;
        """
        if self.using_local_py_install_scheme():
            self.log.debug("Looks like the active Python installation scheme injected a 'local' subdirectory...")
            handle_local_py_install_scheme(install_dir)
        else:
            self.log.debug("Looks like active Python installation scheme did not inject a 'local' subdirectory, good!")

        py_install_scheme = det_py_install_scheme(python_cmd=self.python_cmd)
        if py_install_scheme != PY_INSTALL_SCHEME_POSIX_PREFIX:
            symlink_dist_site_packages(install_dir, self.all_pylibdirs)

    def extract_step(self):
        """Unpack source files, unless instructed otherwise."""
        if self._should_unpack_source():
            super(PythonPackage, self).extract_step()

    def prerun(self):
        """Prepare for installing Python package."""
        super(PythonPackage, self).prerun()
        self.prepare_python()

    def prepare_step(self, *args, **kwargs):
        """Prepare for building and installing this Python package."""
        super(PythonPackage, self).prepare_step(*args, **kwargs)
        self.prepare_python()

    def configure_step(self):
        """Configure Python package build/install."""

        # don't add user site directory to sys.path (equivalent to python -s)
        # see https://www.python.org/dev/peps/pep-0370/
        env.setvar('PYTHONNOUSERSITE', '1', verbose=False)

        if self.python_cmd is None:
            self.prepare_python()

        if self.sitecfg is not None:
            # used by some extensions, like numpy, to find certain libs

            finaltxt = self.sitecfg
            if self.sitecfglibdir:
                repl = self.sitecfglibdir
                finaltxt = finaltxt.replace('SITECFGLIBDIR', repl)

            if self.sitecfgincdir:
                repl = self.sitecfgincdir
                finaltxt = finaltxt.replace('SITECFGINCDIR', repl)

            self.log.debug("Using %s: %s" % (self.sitecfgfn, finaltxt))
            try:
                if os.path.exists(self.sitecfgfn):
                    txt = open(self.sitecfgfn).read()
                    self.log.debug("Found %s: %s" % (self.sitecfgfn, txt))
                config = open(self.sitecfgfn, 'w')
                config.write(finaltxt)
                config.close()
            except IOError:
                raise EasyBuildError("Creating %s failed", self.sitecfgfn)

        # conservatively auto-enable checking of $LDSHARED if it is not explicitely enabled or disabled
        # only do this for sufficiently recent Python versions (>= 3.7 or Python 2.x >= 2.7.15)
        if self.cfg.get('check_ldshared') is None:
            pyver = det_python_version(self.python_cmd)
            recent_py2 = pyver.startswith('2') and LooseVersion(pyver) >= LooseVersion('2.7.15')
            if recent_py2 or LooseVersion(pyver) >= LooseVersion('3.7'):
                self.log.info("Checking of $LDSHARED auto-enabled for sufficiently recent Python version %s", pyver)
                self.cfg['check_ldshared'] = True
            else:
                self.log.info("Not auto-enabling checking of $LDSHARED, Python version %s is not recent enough", pyver)

        # ensure that LDSHARED uses CC
        if self.cfg.get('check_ldshared', False):
            curr_cc = os.getenv('CC')
            python_ldshared = get_config_vars('LDSHARED')[0]
            if python_ldshared and curr_cc:
                if python_ldshared.split(' ')[0] == curr_cc:
                    self.log.info("Python's value for $LDSHARED ('%s') uses current $CC value ('%s'), not touching it",
                                  python_ldshared, curr_cc)
                else:
                    self.log.info("Python's value for $LDSHARED ('%s') doesn't use current $CC value ('%s'), fixing",
                                  python_ldshared, curr_cc)
                    env.setvar("LDSHARED", curr_cc + " -shared")
            else:
                if curr_cc:
                    self.log.info("No $LDSHARED found for Python, setting to '%s -shared'", curr_cc)
                    env.setvar("LDSHARED", curr_cc + " -shared")
                else:
                    self.log.info("No value set for $CC, so not touching $LDSHARED either")

        # creates log entries for python being used, for debugging
        cmd = "%(python)s -V; %(python)s -c 'import sys; print(sys.executable, sys.path)'"
        run_shell_cmd(cmd % {'python': self.python_cmd}, hidden=True)

    def build_step(self):
        """Build Python package using setup.py"""
        build_cmd = self.cfg['buildcmd']
        if self.use_setup_py:

            if get_software_root('CMake'):
                include_paths = os.pathsep.join(self.toolchain.get_variable("CPPFLAGS", list))
                library_paths = os.pathsep.join(self.toolchain.get_variable("LDFLAGS", list))
                env.setvar("CMAKE_INCLUDE_PATH", include_paths)
                env.setvar("CMAKE_LIBRARY_PATH", library_paths)

            if not build_cmd:
                build_cmd = 'build'  # Default value for setup.py
            build_cmd = '%(python)s setup.py ' + build_cmd

        if build_cmd:
            build_cmd = build_cmd % {'python': self.python_cmd}
            cmd = ' '.join([self.cfg['prebuildopts'], build_cmd, self.cfg['buildopts']])
            res = run_shell_cmd(cmd)

            # keep track of all output, so we can check for auto-downloaded dependencies;
            # take into account that build/install steps may be run multiple times
            # We consider the build and install output together as downloads likely happen here if this is run
            self.install_cmd_output += res.output

    def test_step(self, return_output_ec=False):
        """
        Test the built Python package.

        :param return_output: return output and exit code of test command
        """

        if isinstance(self.cfg['runtest'], str):
            self.testcmd = self.cfg['runtest']

        if self.cfg['runtest'] and self.testcmd is not None:
            extrapath = ""
            test_installdir = None

            out, ec = (None, None)

            if self.testinstall:
                # install in test directory and export PYTHONPATH

                try:
                    test_installdir = tempfile.mkdtemp()

                    # if posix_local is the active installation scheme there will be
                    # a 'local' subdirectory in the specified prefix;
                    if self.using_local_py_install_scheme():
                        actual_installdir = os.path.join(test_installdir, 'local')
                    else:
                        actual_installdir = test_installdir

                    self.log.debug("Pre-creating subdirectories in %s: %s", actual_installdir, self.all_pylibdirs)
                    for pylibdir in self.all_pylibdirs:
                        mkdir(os.path.join(actual_installdir, pylibdir), parents=True)
                except OSError as err:
                    raise EasyBuildError("Failed to create test install dir: %s", err)

                # print Python search path (just debugging purposes)
                run_shell_cmd("%s -c 'import sys; print(sys.path)'" % self.python_cmd, hidden=True)

                abs_pylibdirs = [os.path.join(actual_installdir, pylibdir) for pylibdir in self.all_pylibdirs]
                extrapath = "export PYTHONPATH=%s &&" % os.pathsep.join(abs_pylibdirs + ['$PYTHONPATH'])

                cmd = self.compose_install_command(test_installdir, extrapath=extrapath)
                run_shell_cmd(cmd)

                self.py_post_install_shenanigans(test_installdir)

            if self.testcmd:
                testcmd = self.testcmd % {'python': self.python_cmd}
                cmd = ' '.join([
                    extrapath,
                    self.cfg['pretestopts'],
                    testcmd,
                    self.cfg['testopts'],
                ])

                if return_output_ec:
                    res = run_shell_cmd(cmd, fail_on_error=False)
                    # need to retrieve ec by not failing on error
                    (out, ec) = (res.output, res.exit_code)
                    self.log.info("cmd '%s' exited with exit code %s and output:\n%s", cmd, ec, out)
                else:
                    run_shell_cmd(cmd)

            if test_installdir:
                remove_dir(test_installdir)

            if return_output_ec:
                return (out, ec)

    def install_step(self):
        """Install Python package to a custom path using setup.py"""

        # if posix_local is the active installation scheme there will be
        # a 'local' subdirectory in the specified prefix;
        # see also https://github.com/easybuilders/easybuild-easyblocks/issues/2976
        if self.using_local_py_install_scheme():
            actual_installdir = os.path.join(self.installdir, 'local')
        else:
            actual_installdir = self.installdir

        # create expected directories
        abs_pylibdirs = [os.path.join(actual_installdir, pylibdir) for pylibdir in self.all_pylibdirs]
        self.log.debug("Pre-creating subdirectories %s in %s...", abs_pylibdirs, actual_installdir)
        for pylibdir in abs_pylibdirs:
            mkdir(pylibdir, parents=True)

        abs_bindir = os.path.join(actual_installdir, 'bin')

        # set PYTHONPATH and PATH as expected
        old_values = dict()
        for name, new_values in (('PYTHONPATH', abs_pylibdirs), ('PATH', [abs_bindir])):
            old_value = os.getenv(name)
            old_values[name] = old_value
            new_value = os.pathsep.join(new_values + ([old_value] if old_value else []))
            if new_value:
                env.setvar(name, new_value, verbose=False)

        # actually install Python package
        cmd = self.compose_install_command(self.installdir)
        res = run_shell_cmd(cmd)

        # keep track of all output from install command, so we can check for auto-downloaded dependencies;
        # take into account that install step may be run multiple times
        # (for iterated installations over multiply Python versions)
        self.install_cmd_output += res.output

        self.py_post_install_shenanigans(self.installdir)

        # fix shebangs if specified
        self.fix_shebang()

        # restore env vars if it they were set
        for name in ('PYTHONPATH', 'PATH'):
            value = old_values[name]
            if value is not None:
                env.setvar(name, value, verbose=False)

    def run(self, *args, **kwargs):
        """Perform the actual Python package build/installation procedure"""

        if not self.src:
            raise EasyBuildError("No source found for Python package %s, required for installation. (src: %s)",
                                 self.name, self.src)
        # we unpack unless explicitly told otherwise
        kwargs.setdefault('unpack_src', self._should_unpack_source())
        super(PythonPackage, self).run(*args, **kwargs)

        # configure, build, test, install
        # See EasyBlock.get_steps
        steps = [
            (CONFIGURE_STEP, 'configuring', [lambda x: x.configure_step], True),
            (BUILD_STEP, 'building', [lambda x: x.build_step], True),
            (TEST_STEP, 'testing', [lambda x: x._test_step], True),
            (INSTALL_STEP, "installing", [lambda x: x.install_step], True),
        ]
        self.skip = False  # --skip does not apply here
        self.silent = build_option('silent')
        # See EasyBlock.run_all_steps
        for (step_name, descr, step_methods, skippable) in steps:
            if self.skip_step(step_name, skippable):
                print_msg("\t%s [skipped]" % descr, log=self.log, silent=self.silent)
            else:
                if self.dry_run:
                    self.dry_run_msg("\t%s... [DRY RUN]\n", descr)
                else:
                    print_msg("\t%s..." % descr, log=self.log, silent=self.silent)
                    for step_method in step_methods:
                        step_method(self)()

    def load_module(self, *args, **kwargs):
        """
        Make sure that $PYTHONNOUSERSITE is defined after loading module file for this software."""

        super(PythonPackage, self).load_module(*args, **kwargs)

        # don't add user site directory to sys.path (equivalent to python -s),
        # to avoid that any Python packages installed in $HOME/.local/lib affect the sanity check;
        # required here to ensure that it is defined for stand-alone installations,
        # because the environment is reset to the initial environment right before loading the module
        env.setvar('PYTHONNOUSERSITE', '1', verbose=False)

    def sanity_check_step(self, *args, **kwargs):
        """
        Custom sanity check for Python packages
        """

        success, fail_msg = True, ''

        # load module early ourselves rather than letting parent sanity_check_step method do so,
        # since custom actions taken below require that environment is set up properly already
        # (especially when using --sanity-check-only)
        if hasattr(self, 'sanity_check_module_loaded') and not self.sanity_check_module_loaded:
            extension = self.is_extension or kwargs.get('extension', False)
            extra_modules = kwargs.get('extra_modules', None)
            self.fake_mod_data = self.sanity_check_load_module(extension=extension, extra_modules=extra_modules)

        # don't add user site directory to sys.path (equivalent to python -s)
        # see https://www.python.org/dev/peps/pep-0370/;
        # must be set here to ensure that it is defined when running sanity check for extensions,
        # since load_module is not called for every extension,
        # to avoid that any Python packages installed in $HOME/.local/lib affect the sanity check;
        # see also https://github.com/easybuilders/easybuild-easyblocks/issues/1877
        env.setvar('PYTHONNOUSERSITE', '1', verbose=False)

        if self.cfg.get('download_dep_fail', True):
            self.log.info("Detection of downloaded depenencies enabled, checking output of installation command...")
            patterns = [
                'Downloading .*/packages/.*',  # setuptools
                r'Collecting .*',  # pip
            ]
            downloaded_deps = []
            for pattern in patterns:
                downloaded_deps.extend(re.compile(pattern, re.M).findall(self.install_cmd_output))

            if downloaded_deps:
                success = False
                fail_msg = "found one or more downloaded dependencies: %s" % ', '.join(downloaded_deps)
                self.sanity_check_fail_msgs.append(fail_msg)
        else:
            self.log.debug("Detection of downloaded dependencies not enabled")

        # inject directory path that uses %(pyshortver)s template into default value for sanity_check_paths,
        # but only for stand-alone installations, not for extensions;
        # this is relevant for installations of Python packages for multiple Python versions (via multi_deps)
        # (we can not pass this via custom_paths, since then the %(pyshortver)s template value will not be resolved)
        if not self.is_extension and not self.cfg['sanity_check_paths'] and kwargs.get('custom_paths') is None:
            self.cfg['sanity_check_paths'] = {
                'files': [],
                'dirs': [os.path.join('lib', 'python%(pyshortver)s', 'site-packages')],
            }

        # make sure 'exts_filter' is defined, which is used for sanity check
        if self.multi_python:
            # when installing for multiple Python versions, we must use 'python', not a full-path 'python' command!
            python_cmd = 'python'
            if 'exts_filter' not in kwargs:
                kwargs.update({'exts_filter': EXTS_FILTER_PYTHON_PACKAGES})
        else:
            # 'python' is replaced by full path to active 'python' command
            # (which is required especially when installing with system Python)
            if self.python_cmd is None:
                self.prepare_python()
            python_cmd = self.python_cmd
            if 'exts_filter' not in kwargs:
                orig_exts_filter = EXTS_FILTER_PYTHON_PACKAGES
                exts_filter = (orig_exts_filter[0].replace('python', self.python_cmd), orig_exts_filter[1])
                kwargs.update({'exts_filter': exts_filter})

        if self.cfg.get('sanity_pip_check', True):
            pip_version = det_pip_version(python_cmd=python_cmd)

            if pip_version:
                pip_check_command = "%s -m pip check" % python_cmd

                if LooseVersion(pip_version) >= LooseVersion('9.0.0'):

                    if not self.is_extension:
                        # for stand-alone Python package installations (not part of a bundle of extensions),
                        # the (fake or real) module file must be loaded at this point,
                        # otherwise the Python package being installed is not "in view",
                        # and we will overlook missing dependencies...
                        loaded_modules = [x['mod_name'] for x in self.modules_tool.list()]
                        if self.short_mod_name not in loaded_modules:
                            self.log.debug("Currently loaded modules: %s", loaded_modules)
                            raise EasyBuildError("%s module is not loaded, this should never happen...",
                                                 self.short_mod_name)

                    pip_check_errors = []

                    res = run_shell_cmd(pip_check_command, fail_on_error=False)
                    pip_check_msg = res.output
                    if res.exit_code:
                        pip_check_errors.append('`%s` failed:\n%s' % (pip_check_command, pip_check_msg))
                    else:
                        self.log.info('`%s` completed successfully' % pip_check_command)

                    # Also check for a common issue where the package version shows up as 0.0.0 often caused
                    # by using setup.py as the installation method for a package which is released as a generic wheel
                    # named name-version-py2.py3-none-any.whl. `tox` creates those from version controlled source code
                    # so it will contain a version, but the raw tar.gz does not.
                    pkgs = self.get_installed_python_packages(names_only=False, python_cmd=python_cmd)
                    faulty_version = '0.0.0'
                    faulty_pkg_names = [pkg['name'] for pkg in pkgs if pkg['version'] == faulty_version]

                    for unversioned_package in self.cfg.get('unversioned_packages', []):
                        try:
                            faulty_pkg_names.remove(unversioned_package)
                            self.log.debug('Excluding unversioned package %s from check', unversioned_package)
                        except ValueError:
                            try:
                                version = next(pkg['version'] for pkg in pkgs if pkg['name'] == unversioned_package)
                            except StopIteration:
                                msg = ('Package %s in unversioned_packages was not found in the installed packages. '
                                       'Check that the name from `python -m pip list` is used which may be different '
                                       'than the module name.' % unversioned_package)
                            else:
                                msg = ('Package %s in unversioned_packages has a version of %s which is valid. '
                                       'Please remove it from unversioned_packages.' % (unversioned_package, version))
                            pip_check_errors.append(msg)

                    self.log.info('Found %s invalid packages out of %s packages', len(faulty_pkg_names), len(pkgs))
                    if faulty_pkg_names:
                        msg = (
                            "The following Python packages were likely not installed correctly because they show a "
                            "version of '%s':\n%s\n"
                            "This may be solved by using a *-none-any.whl file as the source instead. "
                            "See e.g. the SOURCE*_WHL templates.\n"
                            "Otherwise you could check if the package provides a version at all or if e.g. poetry is "
                            "required (check the source for a pyproject.toml and see PEP517 for details on that)."
                         ) % (faulty_version, '\n'.join(faulty_pkg_names))
                        pip_check_errors.append(msg)

                    if pip_check_errors:
                        raise EasyBuildError('\n'.join(pip_check_errors))
                else:
                    raise EasyBuildError("pip >= 9.0.0 is required for running '%s', found %s",
                                         pip_check_command,
                                         pip_version)
            else:
                raise EasyBuildError("Failed to determine pip version!")

        # ExtensionEasyBlock handles loading modules correctly for multi_deps, so we clean up fake_mod_data
        # and let ExtensionEasyBlock do its job
        if 'Python' in self.cfg["multi_deps"] and self.fake_mod_data:
            self.clean_up_fake_module(self.fake_mod_data)
            self.sanity_check_module_loaded = False

        parent_success, parent_fail_msg = super(PythonPackage, self).sanity_check_step(*args, **kwargs)

        if parent_fail_msg:
            parent_fail_msg += ', '

        return (parent_success and success, parent_fail_msg + fail_msg)

    def make_module_req_guess(self):
        """
        Define list of subdirectories to consider for updating path-like environment variables ($PATH, etc.).
        """
        guesses = super(PythonPackage, self).make_module_req_guess()

        # avoid that lib subdirs are appended to $*LIBRARY_PATH if they don't provide libraries
        # typically, only lib/pythonX.Y/site-packages should be added to $PYTHONPATH (see make_module_extra)
        for envvar in ['LD_LIBRARY_PATH', 'LIBRARY_PATH']:
            newlist = []
            for subdir in guesses[envvar]:
                # only subdirectories that contain one or more files/libraries should be retained
                fullpath = os.path.join(self.installdir, subdir)
                if os.path.exists(fullpath):
                    if any([os.path.isfile(os.path.join(fullpath, x)) for x in os.listdir(fullpath)]):
                        newlist.append(subdir)
            self.log.debug("Only retaining %s subdirs from %s for $%s (others don't provide any libraries)",
                           newlist, guesses[envvar], envvar)
            guesses[envvar] = newlist

        return guesses

    def make_module_extra(self, *args, **kwargs):
        """Add install path to PYTHONPATH"""
        txt = ''

        # update $EBPYTHONPREFIXES rather than $PYTHONPATH
        # if this Python package was installed for multiple Python versions
        if self.multi_python:
            txt += self.module_generator.prepend_paths(EBPYTHONPREFIXES, '')
        elif self.require_python:
            self.set_pylibdirs()
            for path in self.all_pylibdirs:
                fullpath = os.path.join(self.installdir, path)
                # only extend $PYTHONPATH with existing, non-empty directories
                if os.path.exists(fullpath) and os.listdir(fullpath):
                    txt += self.module_generator.prepend_paths('PYTHONPATH', path)

        return super(PythonPackage, self).make_module_extra(txt, *args, **kwargs)<|MERGE_RESOLUTION|>--- conflicted
+++ resolved
@@ -450,13 +450,8 @@
                 self.py_installopts.append('--egg')
 
             pip_no_index = self.cfg.get('pip_no_index', None)
-<<<<<<< HEAD
             if pip_no_index or (pip_no_index is None and self.cfg.get('download_dep_fail', True)):
-                self.cfg.update('installopts', '--no-index')
-=======
-            if pip_no_index or (pip_no_index is None and self.cfg.get('download_dep_fail')):
                 self.py_installopts.append('--no-index')
->>>>>>> 7bc2b575
 
             # avoid that pip (ab)uses $HOME/.cache/pip
             # cfr. https://pip.pypa.io/en/stable/reference/pip_install/#caching
