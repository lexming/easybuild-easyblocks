--- conflicted
+++ resolved
@@ -344,13 +344,8 @@
         if self.getcfg('skip'):
             if Modules().exists(self.name(), self.installversion()):
                 self.skip = True
-<<<<<<< HEAD
                 self.log.info("Current version (name: %s, version: %s) found." % (self.name(), self.installversion))
                 self.log.info("Going to skip actually main build and potential exitsing packages. Expert only.")
-=======
-                self.log.info("Current version (name: %s, version: %s) found. Going to skip actually main build and\
-                        potential existing packages. Expert only." % (self.name(), self.installversion()))
->>>>>>> 38233b1f
             else:
                 self.log.info("No current version (name: %s, version: %s) found. Not skipping anything." % (self.name(),
                     self.installversion()))
