#!/usr/bin/env python
##
# Copyright 2009-2012 Stijn De Weirdt
# Copyright 2010 Dries Verdegem
# Copyright 2010-2012 Kenneth Hoste
# Copyright 2011 Pieter De Baets
# Copyright 2011-2012 Jens Timmerman
# Copyright 2012 Toon Willems
#
# This file is part of EasyBuild,
# originally created by the HPC team of the University of Ghent (http://ugent.be/hpc).
#
# http://github.com/hpcugent/easybuild
#
# EasyBuild is free software: you can redistribute it and/or modify
# it under the terms of the GNU General Public License as published by
# the Free Software Foundation v2.
#
# EasyBuild is distributed in the hope that it will be useful,
# but WITHOUT ANY WARRANTY; without even the implied warranty of
# MERCHANTABILITY or FITNESS FOR A PARTICULAR PURPOSE.  See the
# GNU General Public License for more details.
#
# You should have received a copy of the GNU General Public License
# along with EasyBuild.  If not, see <http://www.gnu.org/licenses/>.
##
"""
Main entry point for EasyBuild: build software from .eb input file
"""

import copy
import glob
import platform
import os
import re
import shutil
import sys
import tempfile
import time
import traceback
import xml.dom.minidom as xml
from datetime import datetime
from optparse import OptionParser, OptionGroup

# optional Python packages, these might be missing
# failing imports are just ignored
# a NameError should be catched where these are used

# PyGraph (used for generating dependency graphs)
try:
    import  pygraph.readwrite.dot as dot
    from pygraph.classes.digraph import digraph
except ImportError, err:
    pass

# graphviz (used for creating dependency graph images)
try:
    sys.path.append('..')
    sys.path.append('/usr/lib/graphviz/python/')
    sys.path.append('/usr/lib64/graphviz/python/')
    import gv
except ImportError, err:
    pass

import easybuild  # required for VERBOSE_VERSION
import easybuild.framework.easyconfig as easyconfig
import easybuild.tools.config as config
import easybuild.tools.filetools as filetools
import easybuild.tools.parallelbuild as parbuild
from easybuild.framework.easyblock import get_class
from easybuild.framework.easyconfig import EasyConfig
<<<<<<< HEAD
from easybuild.tools.build_log import EasyBuildError, initLogger
from easybuild.tools.build_log import removeLogHandler, print_msg
from easybuild.tools.class_dumper import dump_classes
from easybuild.tools.config import getRepository
from easybuild.tools.filetools import modifyEnv
from easybuild.tools.modules import Modules, searchModule
=======
from easybuild.tools.build_log import EasyBuildError, init_logger
from easybuild.tools.build_log import remove_log_handler, print_msg
from easybuild.tools.class_dumper import dump_classes
from easybuild.tools.config import get_repository
from easybuild.tools.filetools import modify_env
from easybuild.tools.modules import Modules, search_module
>>>>>>> 4d4f50be
from easybuild.tools.modules import curr_module_paths, mk_module_path
from easybuild.tools.ordereddict import OrderedDict
from easybuild.tools import systemtools


# applications use their own logger, we need to tell them to debug or not
# so this global variable is used.
LOGDEBUG = False

def add_cmdline_options(parser):
    """
    Add build options to options parser
    """
    # runtime options
    basic_options = OptionGroup(parser, "Basic options", "Basic runtime options for EasyBuild.")

    basic_options.add_option("-b", "--only-blocks", metavar="BLOCKS", help="Only build blocks blk[,blk2]")
    basic_options.add_option("-d", "--debug" , action="store_true", help="log debug messages")
    basic_options.add_option("-f", "--force", action="store_true", dest="force",
                        help="force to rebuild software even if it's already installed (i.e. can be found as module)")
    basic_options.add_option("--job", action="store_true", help="will submit the build as a job")
    basic_options.add_option("-k", "--skip", action="store_true",
                        help="skip existing software (useful for installing additional packages)")
    basic_options.add_option("-l", action="store_true", dest="stdoutLog", help="log to stdout")
    basic_options.add_option("-r", "--robot", metavar="PATH",
                        help="path to search for easyconfigs for missing dependencies")
    basic_options.add_option("-s", "--stop", type="choice", choices=EasyConfig.validstops,
                        help="stop the installation after certain step (valid: %s)" % ', '.join(EasyConfig.validstops))
    strictness_options = ['ignore', 'warn', 'error']
    basic_options.add_option("--strict", type="choice", choices=strictness_options, help="set strictness " + \
                               "level (possible levels: %s)" % ', '.join(strictness_options))

    parser.add_option_group(basic_options)

    # software build options
    software_build_options = OptionGroup(parser, "Software build options",
                                     "Specify software build options; the regular versions of these " \
                                     "options will only search for matching easyconfigs, while the " \
                                     "--try-X versions will cause EasyBuild to try and generate a " \
                                     "matching easyconfig based on available ones if no matching " \
                                     "easyconfig is found (NOTE: best effort, might produce wrong builds!)")

    list_of_software_build_options = [
                                      ('software-name', 'NAME', 'store',
                                       "build software with name"),
                                      ('software-version', 'VERSION', 'store',
                                       "build software with version"),
                                      ('toolchain', 'NAME,VERSION', 'store',
                                       "build with toolchain (name and version)"),
                                      ('toolchain-name', 'NAME', 'store',
                                       "build with toolchain name"),
                                      ('toolchain-version', 'VERSION', 'store',
                                       "build with toolchain version"),
                                      ('amend', 'VAR=VALUE[,VALUE]', 'append',
                                       "specify additional build parameters (can be used multiple times); " \
                                       "for example: versionprefix=foo or patches=one.patch,two.patch)")
                                      ]

    for (opt_name, opt_metavar, opt_action, opt_help) in list_of_software_build_options:
        software_build_options.add_option("--%s" % opt_name,
                                          metavar=opt_metavar,
                                          action=opt_action,
                                          help=opt_help)

    for (opt_name, opt_metavar, opt_action, opt_help) in list_of_software_build_options:
        software_build_options.add_option("--try-%s" % opt_name,
                                          metavar=opt_metavar,
                                          action=opt_action,
                                          help="try to %s (USE WITH CARE!)" % opt_help)

    parser.add_option_group(software_build_options)

    # override options
    override_options = OptionGroup(parser, "Override options", "Override default EasyBuild behavior.")
    
    override_options.add_option("-C", "--config", help = "path to EasyBuild config file " \
                                                         "[default: $EASYBUILDCONFIG or easybuild/easybuild_config.py]")
    override_options.add_option("-e", "--easyblock", metavar="CLASS",
                        help="loads the class from module to process the spec file or dump " \
                               "the options for [default: Application class]")
    override_options.add_option("-p", "--pretend", action="store_true", help="does the build/installation in " \
                                "a test directory located in $HOME/easybuildinstall [default: $EASYBUILDINSTALLDIR " \
                                "or installPath in EasyBuild config file]")
    override_options.add_option("-t", "--skip-test-cases", action="store_true", help="skip running test cases")

    parser.add_option_group(override_options)

    # informative options
    informative_options = OptionGroup(parser, "Informative options",
                                      "Obtain information about EasyBuild.")

    informative_options.add_option("-a", "--avail-easyconfig-params", action="store_true",
                                   help="show available easyconfig parameters")
<<<<<<< HEAD
    informative_options.add_option("--list-easyblocks", type="choice", choices=["simple", "detailed"],
                                   help="show list of available easyblocks")
    informative_options.add_option("--search", help="search for module-files in the robot-directory")
=======
    informative_options.add_option("--dump-classes", action="store_true",
                                   help="show list of available classes")
    informative_options.add_option("--search", metavar="STR", help="search for module-files in the robot-directory")
>>>>>>> 4d4f50be
    informative_options.add_option("-v", "--version", action="store_true", help="show version")
    informative_options.add_option("--dep-graph", metavar="depgraph.<ext>", help="create dependency graph")

    parser.add_option_group(informative_options)

    # regression test options
    regtest_options = OptionGroup(parser, "Regression test options",
                                  "Run and control an EasyBuild regression test.")\

    regtest_options.add_option("--regtest", action="store_true", help="enable regression test mode")
    regtest_options.add_option("--regtest-online", action="store_true",
                               help="enable online regression test mode")
    regtest_options.add_option("--sequential", action="store_true", default=False,
                               help="specify this option if you want to prevent parallel build")
    regtest_options.add_option("--regtest-output-dir", metavar="DIR", help="set output directory for test-run")
    regtest_options.add_option("--aggregate-regtest", metavar="DIR",
                               help="collect all the xmls inside the given directory and generate a single file")

    parser.add_option_group(regtest_options)

def main():
    """
    Main function:
    - parse command line options
    - initialize logger
    - read easyconfig
    - build software
    """
    # disallow running EasyBuild as root
    if os.getuid() == 0:
        sys.stderr.write("ERROR: You seem to be running EasyBuild with root priveleges.\n" \
                        "That's not wise, so let's end this here.\n" \
                        "Exiting.\n")
        sys.exit(1)

    # options parser
    parser = OptionParser()

    parser.usage = "%prog [options] easyconfig [..]"
    parser.description = "Builds software based on easyconfig (or parse a directory)\n" \
                         "Provide one or more easyconfigs or directories, use -h or --help more information."

    add_cmdline_options(parser)

    (options, paths) = parser.parse_args()

    # mkstemp returns (fd,filename), fd is from os.open, not regular open!
    fd, logFile = tempfile.mkstemp(suffix='.log', prefix='easybuild-')
    os.close(fd)

    if options.stdoutLog:
        os.remove(logFile)
        logFile = None

    global LOGDEBUG
    LOGDEBUG = options.debug

    configOptions = {}
    if options.pretend:
        configOptions['installPath'] = os.path.join(os.environ['HOME'], 'easybuildinstall')

    if options.only_blocks:
        blocks = options.only_blocks.split(',')
    else:
        blocks = None

    # initialize logger
    logFile, log, hn = init_logger(filename=logFile, debug=options.debug, typ="build")

    # show version
    if options.version:
        print_msg("This is EasyBuild %s" % easybuild.VERBOSE_VERSION, log)

    # initialize configuration
    # - check environment variable EASYBUILDCONFIG
    # - then, check command line option
    # - last, use default config file easybuild_config.py in build.py directory
    config_file = options.config

    if not config_file:
        log.debug("No config file specified on command line, trying other options.")

        config_env_var = config.environmentVariables['configFile']
        if os.getenv(config_env_var):
            log.debug("Environment variable %s, so using that as config file." % config_env_var)
            config_file = os.getenv(config_env_var)
        else:
            appPath = os.path.dirname(os.path.realpath(sys.argv[0]))
            config_file = os.path.join(appPath, "easybuild_config.py")
            log.debug("Falling back to default config: %s" % config_file)

    config.init(config_file, **configOptions)

    # dump possible options
    if options.avail_easyconfig_params:
        print_avail_params(options.easyblock, log)

    # dump available classes
<<<<<<< HEAD
    if options.list_easyblocks:
        dump_classes('easybuild.easyblocks', detailed=options.list_easyblocks=="detailed")
=======
    if options.dump_classes:
        dump_classes('easybuild.easyblocks')
>>>>>>> 4d4f50be

    # search for modules
    if options.search:
        if not options.robot:
            error("Please provide a search-path to --robot when using --search")
        search_module(options.robot, options.search)

    # run regtest
    if options.regtest or options.aggregate_regtest:
        log.info("Running regression test")
        regtest(options, log, paths)

    if options.avail_easyconfig_params or options.list_easyblocks or options.search or options.version or options.regtest:
        if logFile:
            os.remove(logFile)
        sys.exit(0)

    # set strictness of filetools module
    if options.strict:
        filetools.strictness = options.strict

    # building a dependency graph implies force, so that all dependencies are retained
    # and also skips validation of easyconfigs (e.g. checking os dependencies)
    validate_easyconfigs = True
    retain_all_deps = False
    if options.dep_graph:
        log.info("Enabling force to generate dependency graph.")
        options.force = True
        validate_easyconfigs = False
        retain_all_deps = True
    
    # process software build specifications (if any), i.e.
    # software name/version, toolchain name/version, extra patches, ...
    (try_to_generate, software_build_specs) = process_software_build_specs(options)

    if len(paths) == 0:
        if software_build_specs.has_key('name'):
            paths = [obtain_path(software_build_specs, options.robot, log, try_to_generate)]
        else:
            error("Please provide one or multiple easyconfig files, or use software build " \
                  "options to make EasyBuild search for easyconfigs", optparser=parser)

    else:
        # indicate that specified paths do not contain generated easyconfig files
        paths = [(path, False) for path in paths]

    # read easyconfig files
    easyconfigs = []
    for (path, generated) in paths:
        path = os.path.abspath(path)
        if not (os.path.exists(path)):
            error("Can't find path %s" % path)

        try:
            files = find_easyconfigs(path, log)
            for f in files:
                if not generated and try_to_generate and software_build_specs:
                    ec_file = easyconfig.tweak(f, None, software_build_specs, log)
                else:
                    ec_file = f
                easyconfigs.extend(process_easyconfig(ec_file, log, blocks, validate=validate_easyconfigs))
        except IOError, err:
            log.error("Processing easyconfigs in path %s failed: %s" % (path, err))

    # before building starts, take snapshot of environment (watch out -t option!)
    origEnviron = copy.deepcopy(os.environ)
    os.chdir(os.environ['PWD'])

    # skip modules that are already installed unless forced
    if not options.force:
        m = Modules()
        easyconfigs, check_easyconfigs = [], easyconfigs
        for ec in check_easyconfigs:
            module = ec['module']
            mod = "%s (version %s)" % (module[0], module[1])
            modspath = mk_module_path(curr_module_paths() + [os.path.join(config.install_path("mod"), 'all')])
            if m.exists(module[0], module[1], modspath):
                msg = "%s is already installed (module found in %s), skipping " % (mod, modspath)
                print_msg(msg, log)
                log.info(msg)
            else:
                log.debug("%s is not installed yet, so retaining it" % mod)
                easyconfigs.append(ec)

    # determine an order that will allow all specs in the set to build
    if len(easyconfigs) > 0:
        print_msg("resolving dependencies ...", log)
        # force all dependencies to be retained and validation to be skipped for building dep graph
        force = retain_all_deps and not validate_easyconfigs
        orderedSpecs = resolve_dependencies(easyconfigs, options.robot, log, force=force)
    else:
        print_msg("No easyconfigs left to be built.", log)
        orderedSpecs = []

    # create dependency graph and exit
    if options.dep_graph:
        log.info("Creating dependency graph %s" % options.dep_graph)
        try:
            dep_graph(options.dep_graph, orderedSpecs, log)
        except NameError, err:
            log.error("At least one optional Python packages (pygraph, dot, graphviz) required to " \
                      "generate dependency graphs is missing: %s" % err)
        sys.exit(0)

    # submit build as job(s) and exit
    if options.job:
        curdir = os.getcwd()
        easybuild_basedir = os.path.dirname(os.path.dirname(sys.argv[0]))
        eb_path = os.path.join(easybuild_basedir, "eb")

        # Reverse option parser -> string

        # the options to ignore
        ignore = map(parser.get_option, ['--robot', '--help', '--job'])

        # loop over all the different options.
        result_opts = []
        relevant_opts = [o for o in parser.option_list if o not in ignore]
        for opt in relevant_opts:
            value = getattr(options, opt.dest)
            # explicit check for None (some option are store_false)
            if value != None:
                # get_opt_string is not documented (but is a public method)
                name = opt.get_opt_string()
                if opt.action == 'store':
                    result_opts.append("%s %s" % (name, value))
                else:
                    result_opts.append(name)

        opts = ' '.join(result_opts)

        command = "cd %s && %s %%s %s" % (curdir, eb_path, opts)
        jobs = parbuild.build_easyconfigs_in_parallel(command, orderedSpecs, "easybuild-build", log)
        print "List of submitted jobs:"
        for job in jobs:
            print "%s: %s" % (job.get_, job.jobid)
        print "(%d jobs submitted)" % len(jobs)

        log.info("Submitted parallel build jobs, exiting now")
        sys.exit(0)

    # build software, will exit when errors occurs (except when regtesting)
    correct_built_cnt = 0
    all_built_cnt = 0
    for spec in orderedSpecs:
        (success, _) = build_and_install_software(spec, options, log, origEnviron)
        if success:
            correct_built_cnt += 1
        all_built_cnt += 1

    print_msg("Build succeeded for %s out of %s" % (correct_built_cnt, all_built_cnt), log)

    get_repository().cleanup()
    # cleanup tmp log file (all is well, all modules have their own log file)
    try:
        remove_log_handler(hn)
        hn.close()
        if logFile:
            os.remove(logFile)

        for easyconfig in easyconfigs:
            if 'originalSpec' in easyconfig:
                os.remove(easyconfig['spec'])

    except IOError, err:
        error("Something went wrong closing and removing the log %s : %s" % (logFile, err))

def error(message, exitCode=1, optparser=None):
    """
    Print error message and exit EasyBuild
    """
    print_msg("ERROR: %s\n" % message)
    if optparser:
        optparser.print_help()
        print_msg("ERROR: %s\n" % message)
    sys.exit(exitCode)

def warning(message):
    """
    Print warning message.
    """
    print_msg("WARNING: %s\n" % message)

def find_easyconfigs(path, log):
    """
    Find .eb easyconfig files in path
    """
    if os.path.isfile(path):
        return [path]

    # walk through the start directory, retain all files that end in .eb
    files = []
    path = os.path.abspath(path)
    for dirpath, _, filenames in os.walk(path):
        for f in filenames:
            if not f.endswith('.eb') or f == 'TEMPLATE.eb':
                continue

            spec = os.path.join(dirpath, f)
            log.debug("Found easyconfig %s" % spec)
            files.append(spec)

    return files

def process_easyconfig(path, log, onlyBlocks=None, regtest_online=False, validate=True):
    """
    Process easyconfig, returning some information for each block
    """
    blocks = retrieve_blocks_in_spec(path, log, onlyBlocks)

    easyconfigs = []
    for spec in blocks:
        # process for dependencies and real installversionname
        # - use mod? __init__ and importCfg are ignored.
        log.debug("Processing easyconfig %s" % spec)

        # create easyconfig
        try:
            ec = EasyConfig(spec, validate=validate)
        except EasyBuildError, err:
            msg = "Failed to process easyconfig %s:\n%s" % (spec, err.msg)
            log.exception(msg)

        name = ec['name']

        # this app will appear as following module in the list
        easyconfig = {
                      'spec': spec,
                      'module': (ec.name, ec.get_installversion()),
                      'dependencies': []
                     }
        if len(blocks) > 1:
            easyconfig['originalSpec'] = path

        for d in ec.dependencies():
            dep = (d['name'], d['tc'])
            log.debug("Adding dependency %s for app %s." % (dep, name))
            easyconfig['dependencies'].append(dep)

        if ec.toolchain.name != 'dummy':
            dep = (ec.toolchain.name, ec.toolchain.version)
            log.debug("Adding toolchain %s as dependency for app %s." % (dep, name))
            easyconfig['dependencies'].append(dep)

        del ec

        # this is used by the parallel builder
        easyconfig['unresolvedDependencies'] = copy.copy(easyconfig['dependencies'])

        easyconfigs.append(easyconfig)

    return easyconfigs

def resolve_dependencies(unprocessed, robot, log, force=False):
    """
    Work through the list of easyconfigs to determine an optimal order
    enabling force results in retaining all dependencies and skipping validation of easyconfigs
    """

    if force:
        # assume that no modules are available when forced
        availableModules = []
        log.info("Forcing all dependencies to be retained.")
    else:
        # Get a list of all available modules (format: [(name, installversion), ...])
        availableModules = Modules().available()

        if len(availableModules) == 0:
            log.warning("No installed modules. Your MODULEPATH is probably incomplete.")

    orderedSpecs = []
    # All available modules can be used for resolving dependencies except
    # those that will be installed
    beingInstalled = [p['module'] for p in unprocessed]
    processed = [m for m in availableModules if not m in beingInstalled]

    # as long as there is progress in processing the modules, keep on trying
    loopcnt = 0
    maxloopcnt = 10000
    robotAddedDependency = True
    while robotAddedDependency:

        robotAddedDependency = False

        # make sure this stops, we really don't want to get stuck in an infinite loop
        loopcnt += 1
        if loopcnt > maxloopcnt:
            msg = "Maximum loop cnt %s reached, so quitting." % maxloopcnt
            log.error(msg)

        # first try resolving dependencies without using external dependencies
        lastProcessedCount = -1
        while len(processed) > lastProcessedCount:
            lastProcessedCount = len(processed)
            orderedSpecs.extend(find_resolved_modules(unprocessed, processed, log))

        # robot: look for an existing dependency, add one
        if robot and len(unprocessed) > 0:

            beingInstalled = [p['module'] for p in unprocessed]

            for module in unprocessed:
                # do not choose a module that is being installed in the current run
                # if they depend, you probably want to rebuild them using the new dependency
                candidates = [d for d in module['dependencies'] if not d in beingInstalled]
                if len(candidates) > 0:
                    # find easyconfig, might not find any
                    path = robot_find_easyconfig(log, robot, candidates[0])

                else:
                    path = None
                    log.debug("No more candidate dependencies to resolve for module %s" % str(module['module']))

                if path:
                    log.info("Robot: resolving dependency %s with %s" % (candidates[0], path))

                    processedSpecs = process_easyconfig(path, log, validate=(not force))

                    # ensure the pathname is equal to the module
                    mods = [spec['module'] for spec in processedSpecs]
                    if not candidates[0] in mods:
                        log.error("easyconfig file %s does not contain module %s" % (path, candidates[0]))

                    unprocessed.extend(processedSpecs)
                    robotAddedDependency = True
                    break

    # there are dependencies that cannot be resolved
    if len(unprocessed) > 0:
        log.debug("List of unresolved dependencies: %s" % unprocessed)
        missingDependencies = {}
        for module in unprocessed:
            for dep in module['dependencies']:
                missingDependencies[dep] = True

        msg = "Dependencies not met. Cannot resolve %s" % missingDependencies.keys()
        log.error(msg)

    log.info("Dependency resolution complete, building as follows:\n%s" % orderedSpecs)
    return orderedSpecs

def find_resolved_modules(unprocessed, processed, log):
    """
    Find modules in unprocessed which can be fully resolved using easyconfigs in processed
    """
    orderedSpecs = []

    for module in unprocessed:
        module['dependencies'] = [d for d in module['dependencies'] if not d in processed]

        if len(module['dependencies']) == 0:
            log.debug("Adding easyconfig %s to final list" % module['spec'])
            orderedSpecs.append(module)
            processed.append(module['module'])

    unprocessed[:] = [m for m in unprocessed if len(m['dependencies']) > 0]

    return orderedSpecs

def process_software_build_specs(options):
    """
    Create a dictionary with specified software build options.
    The options arguments should be a parsed option list (as delivered by OptionParser.parse_args)
    """

    try_to_generate = False
    buildopts = {}

    # regular options: don't try to generate easyconfig, and search
    opts_map = {
                'name': options.software_name,
                'version': options.software_version,
                'toolchain_name': options.toolchain_name,
                'toolchain_version': options.toolchain_version,
               }

    # try options: enable optional generation of easyconfig
    try_opts_map = {
                    'name': options.try_software_name,
                    'version': options.try_software_version,
                    'toolchain_name': options.try_toolchain_name,
                    'toolchain_version': options.try_toolchain_version,
                   }

    # process easy options
    for (key, opt) in opts_map.items():
        if opt:
            buildopts.update({key: opt})
            # remove this key from the dict of try-options (overruled)
            try_opts_map.pop(key)

    for (key, opt) in try_opts_map.items():
        if opt:
            buildopts.update({key: opt})
            # only when a try option is set do we enable generating easyconfigs
            try_to_generate = True

    # process --toolchain --try-toolchain
    if options.toolchain or options.try_toolchain:

        if options.toolchain:
                tc = options.toolchain.split(',')
                if options.try_toolchain:
                    warning("Ignoring --try-toolchain, only using --toolchain specification.")
        elif options.try_toollkit:
                tc = options.try_toolchain.split(',')
                try_to_generate = True
        else:
            # shouldn't happen
            error("Huh, neither --toolchain or --try-toolchain used?")

        if not len(tc) == 2:
            error("Please specify to toolchain to use as 'name,version' (e.g., 'goalf,1.1.0').")

        [toolchain_name, toolchain_version] = tc
        buildopts.update({'toolchain_name': toolchain_name})
        buildopts.update({'toolchain_version': toolchain_version})

    # process --amend and --try-amend
    if options.amend or options.try_amend:

        amends = []
        if options.amend:
            amends += options.amend
            if options.try_amend:
                warning("Ignoring options passed via --try-amend, only using those passed via --amend.")
        if options.try_amend:
            amends += options.try_amend
            try_to_generate = True

        for amend_spec in amends:
            # e.g., 'foo=bar=baz' => foo = 'bar=baz'
            param = amend_spec.split('=')[0]
            value = '='.join(amend_spec.split('=')[1:])
            # support list values by splitting on ',' if its there
            # e.g., 'foo=bar,baz' => foo = ['bar', 'baz']
            if ',' in value:
                value = value.split(',')
            buildopts.update({param: value})

    return (try_to_generate, buildopts)

def obtain_path(specs, robot, log, try_to_generate=False):
    """Obtain a path for an easyconfig that matches the given specifications."""

    # if no easyconfig files/paths were provided, but we did get a software name,
    # we can try and find a suitable easyconfig ourselves, or generate one if we can
    (generated, fn) = easyconfig.obtain_ec_for(specs, robot, None, log)
    if not generated:
        return (fn, generated)
    else:
        # if an easyconfig was generated, make sure we're allowed to use it
        if try_to_generate:
            print_msg("Generated an easyconfig file %s, going to use it now..." % fn)
            return (fn, generated)
        else:
            try:
                os.remove(fn)
            except OSError, err:
                warning("Failed to remove generated easyconfig file %s." % fn)
            error("Unable to find an easyconfig for the given specifications: %s; " \
                  "to make EasyBuild try to generate a matching easyconfig, " \
                  "use the --try-X options " % specs)


def robot_find_easyconfig(log, path, module):
    """
    Find an easyconfig for module in path
    """
    name, version = module
    # candidate easyconfig paths
    easyconfigsPaths = easyconfig.create_paths(path, name, version)
    for easyconfigPath in easyconfigsPaths:
        log.debug("Checking easyconfig path %s" % easyconfigPath)
        if os.path.isfile(easyconfigPath):
            log.debug("Found easyconfig file for %s at %s" % (module, easyconfigPath))
            return os.path.abspath(easyconfigPath)

    return None

def retrieve_blocks_in_spec(spec, log, onlyBlocks):
    """
    Easyconfigs can contain blocks (headed by a [Title]-line)
    which contain commands specific to that block. Commands in the beginning of the file
    above any block headers are common and shared between each block.
    """
    regBlock = re.compile(r"^\s*\[([\w.-]+)\]\s*$", re.M)
    regDepBlock = re.compile(r"^\s*block\s*=(\s*.*?)\s*$", re.M)

    cfgName = os.path.basename(spec)
    pieces = regBlock.split(open(spec).read())

    # the first block contains common statements
    common = pieces.pop(0)
    if pieces:
        # make a map of blocks
        blocks = []
        while pieces:
            blockName = pieces.pop(0)
            blockContents = pieces.pop(0)

            if blockName in [b['name'] for b in blocks]:
                msg = "Found block %s twice in %s." % (blockName, spec)
                log.error(msg)

            block = {'name': blockName, 'contents': blockContents}

            # dependency block
            depBlock = regDepBlock.search(blockContents)
            if depBlock:
                dependencies = eval(depBlock.group(1))
                if type(dependencies) == list:
                    block['dependencies'] = dependencies
                else:
                    block['dependencies'] = [dependencies]

            blocks.append(block)

        # make a new easyconfig for each block
        # they will be processed in the same order as they are all described in the original file
        specs = []
        for block in blocks:
            name = block['name']
            if onlyBlocks and not (name in onlyBlocks):
                print_msg("Skipping block %s-%s" % (cfgName, name))
                continue

            (fd, blockPath) = tempfile.mkstemp(prefix='easybuild-', suffix='%s-%s' % (cfgName, name))
            os.close(fd)
            try:
                f = open(blockPath, 'w')
                f.write(common)

                if 'dependencies' in block:
                    for dep in block['dependencies']:
                        if not dep in [b['name'] for b in blocks]:
                            msg = "Block %s depends on %s, but block was not found." % (name, dep)
                            log.error(msg)

                        dep = [b for b in blocks if b['name'] == dep][0]
                        f.write("\n# Dependency block %s" % (dep['name']))
                        f.write(dep['contents'])

                f.write("\n# Main block %s" % name)
                f.write(block['contents'])
                f.close()

            except Exception:
                msg = "Failed to write block %s to easyconfig %s" % (name, spec)
                log.exception(msg)

            specs.append(blockPath)

        log.debug("Found %s block(s) in %s" % (len(specs), spec))
        return specs
    else:
        # no blocks, one file
        return [spec]

def get_build_stats(app, starttime):
    """
    Return build statistics for this build
    """

    buildtime = round(time.time() - starttime, 2)
    buildstats = OrderedDict([
                              ('easybuild_version', str(easybuild.VERBOSE_VERSION)),
                              ('host', os.uname()[1]),
                              ('platform' , platform.platform()),
                              ('cpu_model', systemtools.get_cpu_model()),
                              ('core_count', systemtools.get_core_count()),
                              ('timestamp', int(time.time())),
                              ('build_time', buildtime),
                              ('install_size', app.det_installsize()),
                             ])

    return buildstats

def build_and_install_software(module, options, log, origEnviron, exitOnFailure=True):
    """
    Build the software
    """
    spec = module['spec']

    print_msg("processing EasyBuild easyconfig %s" % spec, log)

    # restore original environment
    log.info("Resetting environment")
    filetools.errorsFoundInLog = 0
    modify_env(os.environ, origEnviron)

    cwd = os.getcwd()

    # load easyblock
    easyblock = options.easyblock
    if not easyblock:
        # try to look in .eb file
        reg = re.compile(r"^\s*easyblock\s*=(.*)$")
        for line in open(spec).readlines():
            match = reg.search(line)
            if match:
                easyblock = eval(match.group(1))
                break

    name = module['module'][0]
    try:
        app_class = get_class(easyblock, log, name=name)
        app = app_class(spec, debug=options.debug)
        log.info("Obtained application instance of for %s (easyblock: %s)" % (name, easyblock))
    except EasyBuildError, err:
        error("Failed to get application instance for %s (easyblock: %s): %s" % (name, easyblock, err.msg))

    # application settings
    if options.stop:
        log.debug("Stop set to %s" % options.stop)
        app.cfg['stop'] = options.stop

    if options.skip:
        log.debug("Skip set to %s" % options.skip)
        app.cfg['skip'] = options.skip

    # build easyconfig
    errormsg = '(no error)'
    # timing info
    starttime = time.time()
    try:
        result = app.run_all_steps(run_test_cases=not options.skip_test_cases, regtest_online=options.regtest_online)
    except EasyBuildError, err:
        lastn = 300
        errormsg = "autoBuild Failed (last %d chars): %s" % (lastn, err.msg[-lastn:])
        log.exception(errormsg)
        result = False

    ended = "ended"

    # successful build
    if result:

        # collect build stats
        log.info("Collecting build stats...")

        currentbuildstats = app.cfg['buildstats']
        buildstats = get_build_stats(app, starttime)
        log.debug("Build stats: %s" % buildstats)

        if app.cfg['stop']:
            ended = "STOPPED"
            newLogDir = os.path.join(app.builddir, config.log_path())
        else:
            newLogDir = os.path.join(app.installdir, config.log_path())

            try:
                # upload spec to central repository
                repo = get_repository()
                if 'originalSpec' in module:
                    repo.add_easyconfig(module['originalSpec'], app.name, app.get_installversion() + ".block", buildstats, currentbuildstats)
                repo.add_easyconfig(spec, app.name, app.get_installversion(), buildstats, currentbuildstats)
                repo.commit("Built %s/%s" % (app.name, app.get_installversion()))
                del repo
            except EasyBuildError, err:
                log.warn("Unable to commit easyconfig to repository (%s)", err)

        exitCode = 0
        succ = "successfully"
        summary = "COMPLETED"

        # cleanup logs
        app.close_log()
        try:
            if not os.path.isdir(newLogDir):
                os.makedirs(newLogDir)
            applicationLog = os.path.join(newLogDir, os.path.basename(app.logfile))
            shutil.move(app.logfile, applicationLog)
        except IOError, err:
            error("Failed to move log file %s to new log file %s: %s" % (app.logfile, applicationLog, err))

        try:
            shutil.copy(spec, os.path.join(newLogDir, "%s-%s.eb" % (app.name, app.get_installversion())))
        except IOError, err:
            error("Failed to move easyconfig %s to log dir %s: %s" % (spec, newLogDir, err))

    # build failed
    else:
        exitCode = 1
        summary = "FAILED"

        buildDir = ''
        if app.builddir:
            buildDir = " (build directory: %s)" % (app.builddir)
        succ = "unsuccessfully%s:\n%s" % (buildDir, errormsg)

        # cleanup logs
        app.close_log()
        applicationLog = app.logfile

    print_msg("%s: Installation %s %s" % (summary, ended, succ), log)

    # check for errors
    if exitCode > 0 or filetools.errorsFoundInLog > 0:
        print_msg("\nWARNING: Build exited with exit code %d. %d possible error(s) were detected in the " \
                  "build logs, please verify the build.\n" % (exitCode, filetools.errorsFoundInLog),
                  log)

    if app.postmsg:
        print_msg("\nWARNING: %s\n" % app.postmsg, log)

    print_msg("Results of the build can be found in the log file %s" % applicationLog, log)

    del app
    os.chdir(cwd)

    if exitCode > 0:
        # don't exit on failure in test suite
        if exitOnFailure:
            sys.exit(exitCode)
        else:
            return (False, applicationLog)
    else:
        return (True, applicationLog)

def print_avail_params(easyblock, log):
    """
    Print the available easyconfig parameters, for the given easyblock.
    """
    app = get_class(easyblock, log)
    extra = app.extra_options()
    mapping = easyconfig.convert_to_help(EasyConfig.default_config + extra)

    for key, values in mapping.items():
        print "%s" % key.upper()
        print '-' * len(key)
        for name, value in values:
            tabs = "\t" * (3 - (len(name) + 1) / 8)
            print "%s:%s%s" % (name, tabs, value)

        print

def dep_graph(fn, specs, log):
    """
    Create a dependency graph for the given easyconfigs.
    """

    # check whether module names are unique
    # if so, we can omit versions in the graph 
    names = set()
    for spec in specs:
        names.add(spec['module'][0])
    omit_versions = len(names) == len(specs)

    def mk_node_name(mod):
        if omit_versions:
            return mod[0]
        else:
            return '-'.join(mod)

    # enhance list of specs
    for spec in specs:
        spec['module'] = mk_node_name(spec['module'])
        spec['unresolvedDependencies'] = [mk_node_name(s) for s in spec['unresolvedDependencies']] #[s[0] for s in spec['unresolvedDependencies']]

    # build directed graph
    dgr = digraph()
    dgr.add_nodes([spec['module'] for spec in specs])
    for spec in specs:
        for dep in spec['unresolvedDependencies']:
            dgr.add_edge((spec['module'], dep))

    # write to file
    dottxt = dot.write(dgr)
    if fn.endswith(".dot"):
        # create .dot file
        try:
            f = open(fn, "w")
            f.write(dottxt)
            f.close()
        except IOError, err:
            log.error("Failed to create file %s: %s" % (fn, err))
    else:
        # try and render graph in specified file format
        gvv = gv.readstring(dottxt)
        gv.layout(gvv, 'dot')
        gv.render(gvv, fn.split('.')[-1], fn)

    print "Wrote dependency graph to %s" % fn

def write_to_xml(succes, failed, filename):
    """
    Create xml output, using minimal output required according to
    http://stackoverflow.com/questions/4922867/junit-xml-format-specification-that-hudson-supports
    """
    dom = xml.getDOMImplementation()
    root = dom.createDocument(None, "testsuite", None)

    def create_testcase(name):
        el = root.createElement("testcase")
        el.setAttribute("name", name)
        return el

    def create_failure(name, error_type, error):
        el = create_testcase(name)

        # encapsulate in CDATA section
        error_text = root.createCDATASection("\n%s\n" % error)
        failure_el = root.createElement("failure")
        failure_el.setAttribute("type", error_type)
        el.appendChild(failure_el)
        el.lastChild.appendChild(error_text)
        return el

    def create_success(name, stats):
        el = create_testcase(name)
        text = "\n".join(["%s=%s" % (key, value) for (key, value) in stats.items()])
        build_stats = root.createCDATASection("\n%s\n" % text)
        system_out = root.createElement("system-out")
        el.appendChild(system_out)
        el.lastChild.appendChild(build_stats)
        return el

    properties = root.createElement("properties")
    version = root.createElement("property")
    version.setAttribute("name", "easybuild-version")
    version.setAttribute("value", str(easybuild.VERBOSE_VERSION))
    properties.appendChild(version)

    time = root.createElement("property")
    time.setAttribute("name", "timestamp")
    time.setAttribute("value", str(datetime.now()))
    properties.appendChild(time)

    root.firstChild.appendChild(properties)

    for (obj, fase, error, _) in failed:
        # try to pretty print
        try:
            el = create_failure("%s/%s" % (obj.name, obj.get_installversion()), fase, error)
        except AttributeError:
            el = create_failure(obj, fase, error)

        root.firstChild.appendChild(el)

    for (obj, stats) in succes:
        el = create_success("%s/%s" % (obj.name, obj.get_installversion()), stats)
        root.firstChild.appendChild(el)

    output_file = open(filename, "w")
    root.writexml(output_file)
    output_file.close()

def build_easyconfigs(easyconfigs, output_dir, test_results, options, log):
    """Build the list of easyconfigs."""

    build_stopped = {}

    apploginfo = lambda x,y: x.log.info(y)

    def perform_step(step, obj, method, logfile):
        """Perform method on object if it can be built."""
        if (type(obj) == dict and obj['spec'] not in build_stopped) or obj not in build_stopped:
            try:
                if step == 'initialization':
                    log.info("Running %s step" % step)
                    return parbuild.get_instance(obj, log)
                else:
                    apploginfo(obj, "Running %s step" % step)
                    method(obj)
            except Exception, err:  # catch all possible errors, also crashes in EasyBuild code itself
                fullerr = str(err)
                if not isinstance(err, EasyBuildError):
                    tb = traceback.format_exc()
                    fullerr = '\n'.join([tb, str(err)])
                # we cannot continue building it
                if step == 'initialization':
                    obj = obj['spec']
                test_results.append((obj, step, fullerr, logfile))
                # keep a dict of so we can check in O(1) if objects can still be build
                build_stopped[obj] = step

    # initialize all instances
    apps = []
    for ec in easyconfigs:
        instance = perform_step('initialization', ec, None, log)
        apps.append(instance)

    base_dir = os.getcwd()
    base_env = copy.deepcopy(os.environ)
    succes = []

    for app in apps:

        # if initialisation step failed, app will be None
        if app: 

            applog = os.path.join(output_dir, "%s-%s.log" % (app.name, app.get_installversion()))

            start_time = time.time()

            # start with a clean slate
            os.chdir(base_dir)
            modify_env(os.environ, base_env)

            steps = app.get_steps()

            for (_, descr, step_methods, _) in steps:
                for step_method in step_methods:
                    perform_step("%s (%s)" % (descr, step_method.func_name), app, step_method, applog)

            # close log and move it
            app.close_log()
            try:
                shutil.move(app.logfile, applog)
                log.info("Log file moved to %s" % applog)
            except IOError, err:
                error("Failed to move log file %s to new log file %s: %s" % (app.logfile, applog, err))

            if app not in build_stopped:
                # gather build stats
                build_time = round(time.time() - start_time, 2)
                buildstats = get_build_stats(app, start_time)
                succes.append((app, buildstats))

    for result in test_results:
        log.info("%s crashed with an error during fase: %s, error: %s, log file: %s" % result)

    failed = len(build_stopped)
    total = len(apps)

    log.info("%s from %s packages failed to build!" % (failed, total))

    output_file = os.path.join(output_dir, "easybuild-test.xml")
    log.debug("writing xml output to %s" % output_file)
    write_to_xml(succes, test_results, output_file)

def aggregate_xml_in_dirs(base_dir, output_filename):
    """
    Finds all the xml files in the dirs and takes the testcase attribute out of them.
    These are then put in a single output file.
    """
    dom = xml.getDOMImplementation()
    root = dom.createDocument(None, "testsuite", None)
    properties = root.createElement("properties")
    version = root.createElement("property")
    version.setAttribute("name", "easybuild-version")
    version.setAttribute("value", str(easybuild.VERBOSE_VERSION))
    properties.appendChild(version)

    time_el = root.createElement("property")
    time_el.setAttribute("name", "timestamp")
    time_el.setAttribute("value", str(datetime.now()))
    properties.appendChild(time_el)

    root.firstChild.appendChild(properties)

    dirs = filter(os.path.isdir, [os.path.join(base_dir, d) for d in os.listdir(base_dir)])

    succes = 0
    total = 0

    for d in dirs:
        xml_file = glob.glob(os.path.join(d, "*.xml"))
        if xml_file:
            # take the first one (should be only one present)
            xml_file = xml_file[0]
            dom = xml.parse(xml_file)
            # only one should be present, we are just discarding the rest
            testcase = dom.getElementsByTagName("testcase")[0]
            root.firstChild.appendChild(testcase)

            total += 1
            if not testcase.getElementsByTagName("failure"):
                succes += 1

    comment = root.createComment("%s out of %s builds succeeded" % (succes, total))
    root.firstChild.insertBefore(comment, properties)
    output_file = open(output_filename, "w")
    root.writexml(output_file, addindent="\t", newl="\n")
    output_file.close()

    print "Aggregate regtest results written to %s" % output_filename

def regtest(options, log, easyconfigs_paths=None):
    """Run regression test, using easyconfigs available in given path."""

    cur_dir = os.getcwd()

    if options.aggregate_regtest:
        output_file = os.path.join(options.aggregate_regtest, "%s-aggregate.xml" % os.path.basename(options.aggregate_regtest))
        print output_file
        aggregate_xml_in_dirs(options.aggregate_regtest, output_file)
        log.info("aggregated xml files inside %s, output written to: %s" % (options.aggregate_regtest, output_file))
        sys.exit(0)

    # create base directory, which is used to place
    # all log files and the test output as xml
    basename = "easybuild-test-%s" % datetime.now().strftime("%Y%m%d%H%M%S")
    var = config.environmentVariables['testOutputPath']
    if options.regtest_output_dir:
        output_dir = options.regtest_output_dir
    elif var in os.environ:
        output_dir = os.path.abspath(os.environ[var])
    else:
        # default: current dir + easybuild-test-[timestamp]
        output_dir = os.path.join(cur_dir, basename)

    if not os.path.isdir(output_dir):
        os.makedirs(output_dir)

    # find all easyconfigs
    ecfiles = []
    if easyconfigs_paths:
        for path in easyconfigs_paths:
            ecfiles += find_easyconfigs(path, log)
    else:
        # default path
        path = os.path.join(os.path.dirname(os.path.abspath(sys.argv[0])), "easyconfigs")
        ecfiles = find_easyconfigs(path, log)

    test_results = []

    # process all the found easyconfig files
    easyconfigs = []
    for ecfile in ecfiles:
        try:
            easyconfigs.extend(process_easyconfig(ecfile, log, None))
        except EasyBuildError, err:
            test_results.append((ecfile, 'easyconfig file error', err))

    if options.sequential:
        build_easyconfigs(easyconfigs, output_dir, test_results, options, log)
    else:
        resolved = resolve_dependencies(easyconfigs, options.robot, log)
        # use %%s so we can replace it later
        command = "cd %s && %s %%s --regtest --sequential -ld" % (cur_dir, sys.argv[0])
        jobs = parbuild.build_easyconfigs_in_parallel(command, resolved, output_dir, log)
        print "List of submitted jobs:"
        for job in jobs:
            print "%s: %s" % (job.name, job.jobid)
        print "(%d jobs submitted)" % len(jobs)

        log.info("Submitted regression test as jobs, results in %s" % output_dir)

if __name__ == "__main__":
    try:
        main()
    except EasyBuildError, e:
        sys.stderr.write('ERROR: %s\n' % e.msg)
        sys.exit(1)<|MERGE_RESOLUTION|>--- conflicted
+++ resolved
@@ -69,21 +69,12 @@
 import easybuild.tools.parallelbuild as parbuild
 from easybuild.framework.easyblock import get_class
 from easybuild.framework.easyconfig import EasyConfig
-<<<<<<< HEAD
-from easybuild.tools.build_log import EasyBuildError, initLogger
-from easybuild.tools.build_log import removeLogHandler, print_msg
-from easybuild.tools.class_dumper import dump_classes
-from easybuild.tools.config import getRepository
-from easybuild.tools.filetools import modifyEnv
-from easybuild.tools.modules import Modules, searchModule
-=======
 from easybuild.tools.build_log import EasyBuildError, init_logger
 from easybuild.tools.build_log import remove_log_handler, print_msg
 from easybuild.tools.class_dumper import dump_classes
 from easybuild.tools.config import get_repository
 from easybuild.tools.filetools import modify_env
 from easybuild.tools.modules import Modules, search_module
->>>>>>> 4d4f50be
 from easybuild.tools.modules import curr_module_paths, mk_module_path
 from easybuild.tools.ordereddict import OrderedDict
 from easybuild.tools import systemtools
@@ -177,15 +168,9 @@
 
     informative_options.add_option("-a", "--avail-easyconfig-params", action="store_true",
                                    help="show available easyconfig parameters")
-<<<<<<< HEAD
     informative_options.add_option("--list-easyblocks", type="choice", choices=["simple", "detailed"],
                                    help="show list of available easyblocks")
-    informative_options.add_option("--search", help="search for module-files in the robot-directory")
-=======
-    informative_options.add_option("--dump-classes", action="store_true",
-                                   help="show list of available classes")
     informative_options.add_option("--search", metavar="STR", help="search for module-files in the robot-directory")
->>>>>>> 4d4f50be
     informative_options.add_option("-v", "--version", action="store_true", help="show version")
     informative_options.add_option("--dep-graph", metavar="depgraph.<ext>", help="create dependency graph")
 
@@ -284,13 +269,8 @@
         print_avail_params(options.easyblock, log)
 
     # dump available classes
-<<<<<<< HEAD
     if options.list_easyblocks:
         dump_classes('easybuild.easyblocks', detailed=options.list_easyblocks=="detailed")
-=======
-    if options.dump_classes:
-        dump_classes('easybuild.easyblocks')
->>>>>>> 4d4f50be
 
     # search for modules
     if options.search:
